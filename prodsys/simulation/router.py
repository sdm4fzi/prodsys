--- conflicted
+++ resolved
@@ -14,20 +14,12 @@
 
 from prodsys.simulation import resources
 from prodsys.simulation import request
-<<<<<<< HEAD
 from prodsys.simulation.process import ReworkProcess
 
 
 if TYPE_CHECKING:
-    from prodsys.simulation import resources, product, sink, process, store
-    from prodsys.factories import resource_factory, sink_factory, product_factory
-=======
-
-
-if TYPE_CHECKING:
-    from prodsys.simulation import resources, product, sink, auxiliary
-    from prodsys.factories import resource_factory, sink_factory, auxiliary_factory
->>>>>>> f96a287b
+    from prodsys.simulation import resources, product, sink, auxiliary, process, store
+    from prodsys.factories import resource_factory, sink_factory, auxiliary_factory, product_factory
     from prodsys.control import routing_control_env
     from prodsys.models import product_data
     from prodsys.simulation.product import Locatable
@@ -159,11 +151,9 @@
         routed_production_request.resource.reserve_input_queues()
         return routed_production_request 
 
-<<<<<<< HEAD
-    def route_transport_resource_for_product(self, product: product.Product, resource: resources.ProductionResource) -> Generator[Optional[request.TransportResquest]]:
-=======
     def route_transport_resource_for_item(self, routed_production_request: Union[request.Request, request.AuxiliaryRequest]) -> Generator[Optional[request.TransportResquest]]:
->>>>>>> f96a287b
+    #TODO: check merge
+    #def route_transport_resource_for_product(self, product: product.Product, resource: resources.ProductionResource) -> Generator[Optional[request.TransportResquest]]:
         """
         Routes a product to perform the next process by assigning a production resource, that performs the process, to the product 
         and assigning a transport resource to transport the product to the next process.
@@ -175,12 +165,9 @@
         Returns:
             Generator[Optional[request.TransportResquest]]: A generator that yields when the product is routed.
         """
-<<<<<<< HEAD
-        potential_transport_requests: List[request.Request] = self.get_transport_requests_to_target(product, resource, {})
-=======
         item_to_transport = get_item_to_transport(routed_production_request)
         potential_transport_requests: List[request.Request] = self.get_transport_requests_to_target(item_to_transport, routed_production_request.resource, {})
->>>>>>> f96a287b
+        #potential_transport_requests: List[request.Request] = self.get_transport_requests_to_target(product, resource, {})
         if not potential_transport_requests:
             raise ValueError(f"No possible transport resources found for product {item_to_transport.product_data.ID} and process {item_to_transport.next_prodution_process.process_data.ID} to reach any destinations from resource {item_to_transport.current_locatable.data.ID}.")
         
@@ -247,7 +234,6 @@
         Args:
             product (product.Product): The product.
 
-<<<<<<< HEAD
         Returns:
             Generator[request.TransportResquest]: A generator that yields when the product is routed to the warehouse.
         """
@@ -298,8 +284,6 @@
             )
             logger.debug({"ID": potential_requests[0].product.product_data.ID, "sim_time": env.now, "event": f"Free resources available."})
 
-=======
->>>>>>> f96a287b
     def get_production_request(self, product: product.Product, resource: resources.Resource) -> request.Request:
         """
         Returns a request for the next production process of the product object.
