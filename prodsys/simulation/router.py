from __future__ import annotations

from collections.abc import Callable
from typing import List, TYPE_CHECKING, Generator, Optional, Tuple

import logging

import simpy
logger = logging.getLogger(__name__)

import numpy as np

from simpy import events

<<<<<<< HEAD
from prodsys.simulation import resources, auxiliary
=======
>>>>>>> dbe92b82
from prodsys.simulation import request
from prodsys.simulation import resources


if TYPE_CHECKING:
    from prodsys.simulation import resources, product, sink
    from prodsys.factories import resource_factory, sink_factory, auxiliary_factory
    from prodsys.control import routing_control_env
    from prodsys.models import product_data
    


def get_env_from_requests(requests: List[request.Request]) -> simpy.Environment:
    """
    Returns the environment from a list of requests.

    Args:
        requests (List[request.Request]): The requests.

    Returns:
        simpy.Environment: The environment.
    """
    if not requests:
        raise ValueError("No requests found to retrieve an environment from.")
    return requests[0].product.env


def get_env_from_requests(requests: List[request.Request]) -> simpy.Environment:
    """
    Returns the environment from a list of requests.

    Args:
        requests (List[request.Request]): The requests.

    Returns:
        simpy.Environment: The environment.
    """
    if not requests:
        raise ValueError("No requests found to retrieve an environment from.")
    return requests[0].product.env


class Router:
    """
    Base class for all routers.

    Args:
        resource_factory (resource_factory.ResourceFactory): The resource factory of the production system.
        sink_factory (sink_factory.SinkFactory): The sink factory of the production system.
        routing_heuristic (Callable[[List[resources.Resource]], resources.Resource]): The routing heuristic to be used, needs to be a callable that takes a list of resources and returns a resource.
    """

    def __init__(
        self,
        resource_factory: resource_factory.ResourceFactory,
        sink_factory: sink_factory.SinkFactory,
        auxiliary_factory: auxiliary_factory.AuxiliaryFactory,
        routing_heuristic: Callable[[List[request.Request]], None],
    ):
        self.resource_factory: resource_factory.ResourceFactory = resource_factory
        self.sink_factory: sink_factory.SinkFactory = sink_factory
        self.auxiliary_factory: auxiliary_factory.AuxiliaryFactory = auxiliary_factory
        self.routing_heuristic: Callable[[List[request.Request]], None] = routing_heuristic
        # TODO: add possibility to specify a production and a transport heuristic separately
    
    def route_product_to_production_resource(self, product: product.Product) -> Generator[Optional[request.Request]]:
        """
        Routes a product to perform the next process by assigning a production resource, that performs the process, to the product 
        and assigning a transport resource to transport the product to the next process.

        Args:
            product (product.Product): The product.

        Returns:
            Generator[Tuple[request.Request, request.TransportResquest]]: A generator that yields when the product is routed.
        """
        potential_production_requests = self.get_possible_production_requests(product)
        if not potential_production_requests:
            raise ValueError(f"No possible production resources found for product {product.product_data.ID} and process {product.next_prodution_process.process_data.ID}.")
        potential_transport_requests: List[request.Request] = []

        potential_transport_requests = self.get_possible_transport_requests(potential_production_requests)
        if not potential_transport_requests:
            raise ValueError(f"No possible transport resources found for product {product.product_data.ID} and process {product.next_prodution_process.process_data.ID} to reach any destinations from resource {product.current_locatable.data.ID}.")
        possible_production_requests = self.get_reachable_production_requests(potential_production_requests, potential_transport_requests)
        
        env = get_env_from_requests(potential_transport_requests)
        production_requests: List[request.Request] = yield env.process(self.get_requests_with_free_resources(possible_production_requests))
        if not production_requests:
            raise ValueError(f"No production requests found for routing of product {product.product_data.ID}. Error in Event handling of routing to resources.")
        self.routing_heuristic(production_requests)
        yield env.timeout(0)
        if not production_requests:
            return
        routed_production_request = production_requests.pop(0)
        routed_production_request.resource.reserve_input_queues()
        return routed_production_request
    

    def route_transport_resource_for_product(self, product: product.Product, routed_production_request: request.Request) -> Generator[Optional[request.TransportResquest]]:
        """
        Routes a product to perform the next process by assigning a production resource, that performs the process, to the product 
        and assigning a transport resource to transport the product to the next process.

        Args:
            product (product.Product): The product.

        Returns:
            Generator[Tuple[request.Request, request.TransportResquest]]: A generator that yields when the product is routed.
        """
        potential_transport_requests: List[request.Request] = self.get_transport_requests_to_target(routed_production_request.product, routed_production_request.resource, {})
        if not potential_transport_requests:
            raise ValueError(f"No possible transport resources found for product {product.product_data.ID} and process {product.next_prodution_process.process_data.ID} to reach any destinations from resource {product.current_locatable.data.ID}.")
        
        env = get_env_from_requests(potential_transport_requests)

        transport_requests: List[request.TransportResquest] = yield env.process(self.get_requests_with_free_resources(potential_transport_requests))
        if not transport_requests:
            raise ValueError(f"No transport requests found for routing of product {product.product_data.ID}. Error in Event handling of routing to resources.")
        self.routing_heuristic(transport_requests)
        yield env.timeout(0)
        if not transport_requests:
            return
        routed_transport_request = transport_requests.pop(0)
        return routed_transport_request
    

    def route_product_to_sink(self, product: product.Product) -> Generator[Optional[request.TransportResquest]]:
        """
        Routes a product to a sink.

        Args:
            product (product.Product): The product.

        Returns:
            Generator[request.TransportResquest]: A generator that yields when the product is routed to the sink.
        """
        sink = self.get_sink(product.product_data.product_type)
        sink_request = request.SinkRequest(product=product, sink=sink)
        potential_transport_requests = self.get_possible_transport_requests([sink_request])
        if not potential_transport_requests:
            raise ValueError(f"No possible transport resources found for product {product.product_data.ID} to reach any sinks from resource {product.current_locatable.data.ID}.")
        env = get_env_from_requests(potential_transport_requests)
        transport_requests: List[request.TransportResquest] = yield env.process(self.get_requests_with_free_resources(potential_transport_requests))
        if not transport_requests:
            raise ValueError(f"No transport requests found for routing of product {product.product_data.ID}. Error in Event handling of routing to resources.")
        self.routing_heuristic(transport_requests)
        yield env.timeout(0)
        if not transport_requests:
            return
        routed_transport_request = transport_requests.pop(0)
        return routed_transport_request


    def get_requests_with_free_resources(self, potential_requests: List[request.Request]) -> Generator[List[request.Request]]:
        """
        Returns a list of requests with free resources.

        Args:
            potential_requests (List[request.Request]): A list of potential requests.

        Returns:
            Generator[List[request.Request]]: A generator that yields when the requests are routed.
        """
        while True:
            free_resources = self.get_requests_with_non_blocked_resources(potential_requests)
            env = get_env_from_requests(potential_requests)
            yield env.timeout(0)
            if free_resources:
                return free_resources
            logger.debug({"ID": potential_requests[0].product.product_data.ID, "sim_time": env.now, "event": f"Waiting for free resources."})
            yield events.AnyOf(
                [resource.got_free for resource in self.resource_factory.resources],
            )
            logger.debug({"ID": potential_requests[0].product.product_data.ID, "sim_time": env.now, "event": f"Free resources available."})

    def get_production_request(self, product: product.Product, resource: resources.Resource) -> request.Request:
        """
        Returns a request for the next production process of the product object.

        Returns:
            request.Request: The request for the next production process.
        """
        return request.Request(
            process=product.next_prodution_process,
            product=product,
            resource=resource,
        )
    
    def get_transport_request(self, product: product.Product, transport_resource: resources.TransportResource, target: resources.Resource) -> request.TransportResquest:
        """
        Returns a request for the next transport process of the product object.

        Returns:
            request.Request: The request for the next transport process.
        """
        return request.TransportResquest(
            process=product.transport_process,
            product=product,
            resource=transport_resource,
            origin=product.current_locatable,
            target=target,
        )
    def get_auxiliary(self, processing_request: request.AuxiliaryRequest) -> Generator:

        possible_auxiliaries = self.get_possible_auxiliaries(processing_request)
        while True:
            free_possible_auxiliaries = self.get_free_auxiliary(possible_auxiliaries)
            self.routing_heuristic(free_possible_auxiliaries)
            if free_possible_auxiliaries:
                break
            logger.debug({"ID": processing_request.product.product_data.ID , "sim_time": processing_request.product.env.now, "event": f"Waiting for free auxiliary."})
            yield events.AnyOf(
                processing_request.product.env,
                [auxiliary.got_free for auxiliary in possible_auxiliaries],
            )
            logger.debug({"ID": processing_request.product.product_data.ID, "sim_time": processing_request.product.env.now, "event": f"Free auxiliary available."})
        routed_auxiliary = free_possible_auxiliaries[0]
        routed_auxiliary.current_product = processing_request.product
        processing_request.auxiliary = routed_auxiliary

    def get_free_auxiliary(self, possible_auxiliaries: List[auxiliary.Auxiliary]) -> List[auxiliary.Auxiliary]:

        free_possible_auxiliaries = []
        for auxiliary in possible_auxiliaries:
            if auxiliary.current_product is None:
                free_possible_auxiliaries.append(auxiliary)
        return free_possible_auxiliaries
    
    def get_possible_auxiliaries(self, processing_request: request.AuxiliaryRequest)-> List[auxiliary.Auxiliary]:

        possible_auxiliaries = []
        for auxiliary in self.auxiliary_factory.auxiliaries:
            if processing_request.process == auxiliary.transport_process.process_data.ID:
                possible_auxiliaries.append(auxiliary)
        return possible_auxiliaries
    
    def get_possible_production_requests(self, product: product.Product) -> List[request.Request]:
        """
        Returns a list of possible production requests with different resources and processes for the next production process of a product.

        Args:
            product (product.Product): The product to get the request for.

        Returns:
            List[request.Request]: A list of possible production requests for the next production process of the product.
        """
        possible_requests = []
        for resource in self.resource_factory.get_production_resources():
            for process in resource.processes:
                production_request = self.get_production_request(product, resource)
                if process.matches_request(production_request):
                    production_request.set_process(process)
                    possible_requests.append(production_request)
        return possible_requests
    
    def get_reachable_production_requests(self, production_requests: List[request.Request], transport_requests: List[request.TransportResquest]) -> List[request.Request]:
        """
        Returns a list of production requests that are reachable by the transport requests.

        Args:
            production_requests (List[request.Request]): potential production requests
            transport_requests (List[request.Request]): potential transport requests

        Returns:
            List[request.Request]: A list of production requests that are reachable by the transport requests.
        """
        possible_production_resource_ids = set([request.target.data.ID for request in transport_requests])
        return [request for request in production_requests if request.resource.data.ID in possible_production_resource_ids]
    
    def get_possible_transport_requests(self, production_requests: List[request.Request]) -> List[request.TransportResquest]:
        """
        Returns a list of possible transport requests with different resources and processes for the next transport process of a product.

        Args:
            production_request (request.Request): The production request to get the transport request for.

        Returns:
            List[request.TransportResquest]: A list of possible transport requests for the next transport process of the product.
        """
        if any(isinstance(production_request, request.SinkRequest) for production_request in production_requests):
            transport_targets = [request.resource for request in production_requests]
        else:
            transport_target_ids = set([request.resource.data.ID for request in production_requests])
            transport_targets = [resource for resource in self.resource_factory.resources if resource.data.ID in transport_target_ids]
        product = production_requests[0].product

        possible_requests = []
        route_cache = {}

        for transport_target in transport_targets:
            possible_requests += self.get_transport_requests_to_target(product, transport_target, route_cache)
        return possible_requests
    


    def get_transport_requests_to_target(self, product_to_transport: product.Product, target_resource: resources.Resource, route_cache: dict) -> List[request.TransportResquest]:
        """
        Returns a list of transport requests with different resources and processes for the next transport process of a product.

        Args:
            transport_target (resources.Resource): The transport target to get the transport requests for.

        Returns:
            List[request.TransportResquest]: A list of transport requests for the transport target.
        """
        transport_requests = []
        for resource in self.resource_factory.get_transport_resources():
            for process in resource.processes:
                transport_request = self.get_transport_request(product_to_transport, resource, target_resource)
                if route_cache.get((target_resource.data.ID, process.process_data.ID)):
                    transport_request.copy_cached_routes(route_cache[(target_resource.data.ID, process.process_data.ID)])
                    transport_request.set_process(process)
                    transport_requests.append(transport_request)
                elif process.matches_request(transport_request):
                    transport_request.set_process(process)
                    transport_requests.append(transport_request)
                    route_cache[(target_resource.data.ID, process.process_data.ID)] = transport_request
        return transport_requests
        

    def get_requests_with_non_blocked_resources(
        self, requests: List[request.Request]
    ) -> List[request.Request]:
        """
        Returns a list of requests with non-blocked resources.

        Args:
            requests (List[request.Request]): A list of requests.

        Returns:
            List[request.Request]: A list of requests with non-blocked resources.
        """
        return [request for request in requests if isinstance(request.resource, resources.TransportResource) or (isinstance(request.resource, resources.ProductionResource) and not any(q.full for q in request.resource.input_queues))]

    def get_sink(self, _product_type: str) -> sink.Sink:
        """
        Returns the sink for a product type.

        Args:
            _product_type (str): The product type.

        Returns:
            sink.Sink: The sink for the product type.
        """
        possible_sinks = self.sink_factory.get_sinks_with_product_type(_product_type)
        chosen_sink = np.random.choice(possible_sinks)
        return chosen_sink  # type: ignore False


def FIFO_routing_heuristic(possible_requests: List[request.Request]):
    """
    Sorts the list by the FIFO principle.

    Args:
        possible_resources (List[resources.Resource]): A list of possible resources.
    """
    pass


def random_routing_heuristic(possible_requests: List[request.Request]):
    """
    Shuffles the list of possible resources.

    Args:
        possible_resources (List[resources.Resource]): A list of possible resources.
    """
    
    if any(isinstance(resource, auxiliary.Auxiliary) for resource in possible_requests):
        np.random.shuffle(possible_requests)
    else:
        possible_requests.sort(key=lambda x: x.resource.data.ID)
        np.random.shuffle(possible_requests)


def shortest_queue_routing_heuristic(
    possible_requests: List[request.Request],
):
    """
    Sorts the list of possible resources by the length of their input queues and returns the first resource.
    For Transport resources, the next resource is chosen by the resource with the shortest request queue.

    Args:
        possible_resources (List[resources.Resource]): A list of possible resources.
    """
    if any(not isinstance(request.resource, resources.ProductionResource) for request in possible_requests):
        np.random.shuffle(possible_requests)
        possible_requests.sort(key=lambda x: len(x.resource.get_controller().requests))
        return
    np.random.shuffle(possible_requests)
    possible_requests.sort(key=lambda x: sum([len(q.items) for q in x.resource.input_queues]))


def agent_routing_heuristic(
    gym_env: routing_control_env.AbstractRoutingControlEnv,
    possible_requests: List[request.Request],
):
    """
    Sorts the list of possible resources by an reinforcement learning agent

    Args:
        gym_env (gym_env.ProductionRoutingEnv): Environment for the reinforcement learning agent.
        possible_resources (List[resources.Resource]): A list of possible resources.
    """
    if gym_env.interrupt_simulation_event.triggered:
        # Avoid that multiple requests trigger event multiple times -> delay them
        while possible_requests:
            possible_requests.pop()
        return
    gym_env.set_possible_requests(possible_requests)
    gym_env.interrupt_simulation_event.succeed()

ROUTING_HEURISTIC = {
    "shortest_queue": shortest_queue_routing_heuristic,
    "random": random_routing_heuristic,
    "FIFO": FIFO_routing_heuristic,
}
"""
A dictionary of available routing heuristics.
"""<|MERGE_RESOLUTION|>--- conflicted
+++ resolved
@@ -12,12 +12,8 @@
 
 from simpy import events
 
-<<<<<<< HEAD
 from prodsys.simulation import resources, auxiliary
-=======
->>>>>>> dbe92b82
 from prodsys.simulation import request
-from prodsys.simulation import resources
 
 
 if TYPE_CHECKING:
