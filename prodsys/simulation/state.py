from __future__ import annotations

from abc import ABC, abstractmethod
from enum import Enum
from typing import Optional, Union, TYPE_CHECKING, Generator, List

import logging
logger = logging.getLogger(__name__)

from simpy import events
from simpy import exceptions
from pydantic import BaseModel, ConfigDict, model_validator, Field

from prodsys.simulation import sim, time_model
from prodsys.models.state_data import (
    StateData,
    BreakDownStateData,
    ProductionStateData,
    TransportStateData,
    SetupStateData,
    ProcessBreakDownStateData,
    ChargingStateData
)

if TYPE_CHECKING:
    from prodsys.simulation import product, resources, auxiliary


class StateEnum(str, Enum):
    """
    Enum for the different types a state can be in.
    """
    start_state = "start state"
    start_interrupt = "start interrupt"
    end_interrupt = "end interrupt"
    end_state = "end state"

    created_product = "created product"
    started_product_processing = "started product processing"
    # TODO: maybe rename finished_product to finished_product_processing for consistency
    finished_product = "finished product"

    created_auxiliary = "created auxiliary"
    started_auxiliary_usage = "started auxiliary usage"
    finished_auxiliary_usage = "finished auxiliary usage"


class StateTypeEnum(str, Enum):
    """
    Enum for the different types of states.
    """
    production = "Production"
    transport = "Transport"
    breakdown = "Breakdown"
    process_breakdown = "ProcessBreakdown"
    setup = "Setup"
    source = "Source"
    sink = "Sink"
    store = "Store"
    charging = "Charging"


class StateInfo(BaseModel):
    """
    Class that represents the current event information of a state while simulating.

    Args:
        ID (str): The ID of the state.
        resource_ID (str): The ID of the resource the state belongs to.
        _event_time (Optional[float], optional): The time of the event. Defaults to 0.0.
        _expected_end_time (Optional[float], optional): The expected end time of the state. Defaults to 0.0.
        _activity (Optional[StateEnum], optional): The activity of the state. Defaults to None.
        _state_type (Optional[StateTypeEnum], optional): The type of the state. Defaults to None.
        _product_ID (str, optional): The ID of the product the state belongs to. Defaults to "".
        _target_ID (str, optional): The ID of the target the state belongs to. Defaults to "".
    """
    ID: str
    resource_ID: str
    _event_time: Optional[float] = 0.0
    _expected_end_time: Optional[float] = 0.0
    _activity: Optional[StateEnum] = None
    _state_type: Optional[StateTypeEnum] = None
    _product_ID: str = ""
    _target_ID: str = ""
    _origin_ID: str = ""
    _empty_transport: Optional[bool] = None

    model_config=ConfigDict(extra="allow")

    def log_transport(self, origin: Optional[product.Locatable], target: product.Locatable, state_type: StateTypeEnum, empty_transport: bool):
        """
        Logs the target location of a transport state.

        Args:
            origin (Optional[product.Locatable]): The origin location, either a resource, source, node or a sink.
            target (product.Locatable): The target location, either a resource, source, node or a sink.
            state_type (StateTypeEnum): The type of the state.
            empty_transport (bool): Indicates if the transport is empty.
        """
        if not origin:
            self._origin_ID = "Loading station"
        else:
            self._origin_ID = origin.data.ID
        self._target_ID = target.data.ID
        self._state_type = state_type
        self._empty_transport = empty_transport

    def log_product(self, _product: product.Product, state_type: StateTypeEnum):
        """
        Logs the product of a transport or production state.

        Args:
            _product (product.Product): The product.
            state_type (StateTypeEnum): The type of the state.
        """
        self._product_ID = _product.product_data.ID
        self._state_type = state_type

    def log_auxiliary(self, _auxiliary: auxiliary.Auxiliary, state_type: StateTypeEnum):
        """
        Logs the product of a transport or production state.

        Args:
            _product (product.Product): The product.
            state_type (StateTypeEnum): The type of the state.
        """
        self._product_ID = _auxiliary.data.ID
        self._state_type = state_type

    def log_start_state(
        self, start_time: float, expected_end_time: float, state_type: StateTypeEnum
    ):
        """
        Logs the start of a state.

        Args:
            start_time (float): The start time of the state.
            expected_end_time (float): The expected end time of the state.
            state_type (StateTypeEnum): The type of the state.
        """
        self._event_time = start_time
        self._expected_end_time = expected_end_time
        self._activity = StateEnum.start_state
        self._state_type = state_type

    def log_start_interrupt_state(self, start_time: float, state_type: StateTypeEnum):
        """
        Logs the start of an interrupt of a state.

        Args:
            start_time (float): The start time of the interruption.
            state_type (StateTypeEnum): The type of the state.
        """
        self._event_time = start_time
        self._activity = StateEnum.start_interrupt
        self._state_type = state_type

    def log_end_interrupt_state(
        self, end_time: float, expected_end_time: float, state_type: StateTypeEnum
    ):
        """
        Logs the end of an interrupt of a state.

        Args:
            end_time (float): The end time of the interruption.
            expected_end_time (float): The expected end time of the state.
            state_type (StateTypeEnum): The type of the state.
        """
        self._event_time = end_time
        self._expected_end_time = expected_end_time
        self._activity = StateEnum.end_interrupt
        self._state_type = state_type

    def log_end_state(self, end_time: float, state_type: StateTypeEnum):
        """
        Logs the end of a state.

        Args:
            end_time (float): The end time of the state.
            state_type (StateTypeEnum): The type of the state.
        """
        self._event_time = end_time
        self._activity = StateEnum.end_state
        self._state_type = state_type


def debug_logging(state_instance: State, msg: str):
    """
    Logs a debug message for a state.

    Args:
        state_instance (State): The state.
        msg (str): The message.
    """
    logger.debug({"ID": state_instance.state_data.ID, "sim_time": state_instance.env.now, "resource": state_instance.resource.data.ID, "event": msg})


class State(ABC, BaseModel):
    """
    Abstract class that represents a state of a resource in the simulation. A state has a process that is simulated when the resource starts a state. States can exist in parallel and can interrupt each other.

    Args:
        state_data (StateData): The data of the state.
        time_model (time_model.TimeModel): The time model of the state.
        env (sim.Environment): The simulation environment.
        active (events.Event, optional): Event that indidcates if the state is active. Defaults to None.
        finished_process (events.Event, optional): Event that indicates if the state is finished. Defaults to None.
        resource (resources.Resource, optional): The resource the state belongs to. Defaults to None.
        process (Optional[events.Process], optional): The process of the state. Defaults to None.
        state_info (StateInfo, optional): The state information of the state. Defaults to None.
    """
    state_data: StateData
    time_model: time_model.TimeModel
    env: sim.Environment
    active: events.Event = Field(default=None, init=False)
    finished_process: events.Event = Field(default=None, init=False)
    resource: resources.Resource = Field(init=False, default=None)
    process: Optional[events.Process] = Field(default=None)
    state_info: StateInfo = Field(None)

    model_config=ConfigDict(arbitrary_types_allowed=True)


    def set_resource(self, resource_model: resources.Resource) -> None:
        """
        Sets the resource of the state.

        Args:
            resource_model (resources.Resource): The resource the state belongs to.
        """
        self.resource = resource_model
        self.state_info = StateInfo(
            ID=self.state_data.ID, resource_ID=self.resource.data.ID
        )

    def deactivate(self):
        """
        Deactivates the state by setting the active event to a new event which is not yet triggered.
        """
        self.active = events.Event(self.env)

    def activate(self):
        """
        Activates the state by triggering the active event.

        Raises:
            RuntimeError: If the state is allready active.
        """
        try:
            self.active.succeed()
        except:
            raise RuntimeError(f"state {self.state_data.ID} is allready succeded!!")

    @abstractmethod
    def process_state(self) -> Generator:
        """
        Runs a single process of the state. The process is the key component for the behavior of the state while simulating. All the logic of the state is implemented in the process.

        Yields:
            Generator: The generator of the process.
        """
        pass

    @abstractmethod
    def interrupt_process(self):
        """
        Interrupts the process of the state. 
        """
        pass

    def activate_state(self):
        """
        Activates the state and at start of the simulation.
        """
        pass

    def prepare_for_run(self):
        """
        Prepares the state for running the process of a state.
        """
        pass


class ProductionState(State):
    """
    Represents a production state of a resource in the simulation. A production state has a process that simulates the production process which takes some time. The production state continues the creation process of a product. If a resource has a higher capacity than 1 for a process, multiple production states exist, that can run in parallel.

    Args:
        state_data (ProductionStateData): The data of the state.
        time_model (time_model.TimeModel): The time model of the state.
        env (sim.Environment): The simulation environment.
        active (events.Event, optional): Event that indidcates if the state is active. Defaults to None.
        finished_process (events.Event, optional): Event that indicates if the state is finished. Defaults to None.
        resource (resources.Resource, optional): The resource the state belongs to. Defaults to None.
        process (Optional[events.Process], optional): The process of the state. Defaults to None.
        state_info (StateInfo, optional): The state information of the state. Defaults to None.
        start (float, optional): The start time of the state. Defaults to 0.0.
        done_in (float, optional): The ramaining time for the state to finish. Defaults to 0.0.
        interrupted (bool, optional): Indicates if the state is interrupted. Defaults to False.
    """
    state_data: ProductionStateData
    start: float = 0.0
    done_in: float = 0.0
    interrupted: bool = False

    def prepare_for_run(self):
        self.finished_process = events.Event(self.env)

    def activate_state(self):
        self.active = events.Event(self.env).succeed()

<<<<<<< HEAD
    def process_state(self, time: Optional[float] = None) -> Generator:
        if not time:
            time = self.time_model.get_next_time()
        self.done_in = time
=======
    def process_state(self) -> Generator:
        self.done_in = self.time_model.get_next_time()
        self.resource.consider_battery_usage(self.done_in)
>>>>>>> e76a928a
        while True:
            try:
                if self.interrupted:
                    debug_logging(self, f"interrupted while waiting for activation or activation of resource")
                    yield events.AllOf(self.env, [self.active, self.resource.active])
                    self.interrupted = False
                debug_logging(self, f"wait for activation or activation of resource before process")
                yield events.AllOf(self.env, [self.resource.active, self.active])
                break
            except exceptions.Interrupt:
                if not self.interrupted:
                    raise RuntimeError(f"Simpy interrupt occured at {self.state_data.ID} although process is not interrupted")
        while self.done_in:
            try:
                if self.interrupted:
                    self.state_info.log_start_interrupt_state(
                        self.env.now, StateTypeEnum.production
                    )
                    self.update_done_in()
                    debug_logging(self, f"interrupted process that ends in {self.done_in}")
                    yield events.AllOf(self.env, [self.active, self.resource.active])
                    debug_logging(self, f"interrupt over for process that ends in {self.done_in}")
                    self.interrupted = False
                    self.state_info.log_end_interrupt_state(
                        self.env.now, self.env.now + self.done_in, StateTypeEnum.production
                    )
                self.start = self.env.now
                self.state_info.log_start_state(
                        self.start, self.start + self.done_in, StateTypeEnum.production
                )
                debug_logging(self, f"starting process that ends in {self.done_in}")
                yield self.env.timeout(self.done_in)
                self.done_in = 0  # Set to 0 to exit while loop.

            except exceptions.Interrupt:
                if not self.interrupted:
                    raise RuntimeError(f"Simpy interrupt occured at {self.state_data.ID} although process is not interrupted")
        debug_logging(self, f"process finished")
        self.state_info.log_end_state(self.env.now, StateTypeEnum.production)
        #print(f"product {self.state_data} finished at {self.env.now}")
        self.finished_process.succeed()

    def update_done_in(self):
        if self.start == 0:
            return
        self.done_in -= (self.env.now - self.start)  # How much time left?
        if self.done_in < 0:
            self.done_in = 0

    def interrupt_process(self):
        if self.process and self.process.is_alive and not self.interrupted:
            self.interrupted = True
            self.process.interrupt()



class TransportState(State):
    """
    Represents a transport state of a resource in the simulation. A transport state has a process that simulates the transport of a product. The transport state continues the transport process of a product. If a resource has a higher capacity than 1 for a process, multiple transport states exist, that can run in parallel but only with the same target and end location.

    Args:
        state_data (TransportStateData): The data of the state.
        time_model (time_model.TimeModel): The time model of the state.
        env (sim.Environment): The simulation environment.
        active (events.Event, optional): Event that indidcates if the state is active. Defaults to None.
        finished_process (events.Event, optional): Event that indicates if the state is finished. Defaults to None.
        resource (resources.Resource, optional): The resource the state belongs to. Defaults to None.
        process (Optional[events.Process], optional): The process of the state. Defaults to None.
        state_info (StateInfo, optional): The state information of the state. Defaults to None.
        start (float, optional): The start time of the state. Defaults to 0.0.
        done_in (float, optional): The ramaining time for the state to finish. Defaults to 0.0.
        interrupted (bool, optional): Indicates if the state is interrupted. Defaults to False.
        loading_time_model (time_model.TimeModel, optional): The time model of the loading time. Defaults to None.
    """
    state_data: TransportStateData
    loading_time_model: Optional[time_model.TimeModel] = None
    unloading_time_model: Optional[time_model.TimeModel] = None
    start: float = 0.0
    done_in: float = 0.0
    interrupted: bool = False
    loading_time: float = 0.0
    unloading_time: float = 0.0

    def prepare_for_run(self):
        self.finished_process = events.Event(self.env)

    def activate_state(self):
        self.active = events.Event(self.env).succeed()

    def handle_loading(self, action: str) -> Generator:
        #loading_time = loading_time if loading_time is not None else self.loading_time_model.get_next_time()
        if action == "loading":
            time_model = self.loading_time_model
        elif action == "unloading":
            time_model = self.unloading_time_model
        else:
            raise ValueError(f"Unknown action {action}")
        
        time = time_model.get_next_time() if time_model else 0

        try:
            if self.interrupted:
                debug_logging(self, f"interrupted during {action}")
                yield self.env.timeout(time)
                self.interrupted = False
            debug_logging(self, f"loading completed")
        except exceptions.Interrupt:
            if not self.interrupted:
                raise RuntimeError(f"Simpy interrupt occured at {self.state_data.ID} although process is not interrupted")
        
    def process_state(self, target: List[float], initial_transport_step: bool, last_transport_step: bool) -> Generator:
        self.done_in = self.time_model.get_next_time(
            origin=self.resource.get_location(), target=target
        )
        if initial_transport_step and hasattr(self.time_model, "reaction_time") and self.time_model.time_model_data.reaction_time:
            self.done_in -= self.time_model.time_model_data.reaction_time
        self.resource.consider_battery_usage(self.done_in)

        while True:
            try:
                if self.interrupted:
                    debug_logging(self, f"interrupted while waiting for activation or activation of resource")
                    yield events.AllOf(self.env, [self.active, self.resource.active])
                    self.interrupted = False
                debug_logging(self, f"wait for activation or activation of resource before process")
                yield events.AllOf(self.env, [self.resource.active, self.active])
                break
            except exceptions.Interrupt:
                if not self.interrupted:
                    raise RuntimeError(f"Simpy interrupt occured at {self.state_data.ID} although process is not interrupted")
        yield self.env.process(self.handle_loading("loading"))
        while self.done_in:
            try:
                if self.interrupted:
                    self.state_info.log_start_interrupt_state(
                        self.env.now, StateTypeEnum.transport
                    )
                    self.update_done_in()
                    debug_logging(self, f"interrupted process that ends in {self.done_in}")
                    yield events.AllOf(self.env, [self.active, self.resource.active])
                    debug_logging(self, f"interrupt over for process that ends in {self.done_in}")
                    self.interrupted = False
                    self.state_info.log_end_interrupt_state(
                        self.env.now, self.env.now + self.done_in, StateTypeEnum.transport
                    )
                self.start = self.env.now
                self.state_info.log_start_state(
                self.start, self.start + self.done_in, StateTypeEnum.transport
                    )
                debug_logging(self, f"starting process that ends in {self.done_in}")
                yield self.env.timeout(self.done_in)
                self.done_in = 0  # Set to 0 to exit while loop.
            except exceptions.Interrupt:
                if not self.interrupted:
                    raise RuntimeError(f"Simpy interrupt occured at {self.state_data.ID} although process is not interrupted")
        yield from self.handle_loading("unloading")
        debug_logging(self, f"process finished")
        self.state_info.log_end_state(self.env.now, StateTypeEnum.transport)
        self.finished_process.succeed()

    def update_done_in(self):
        self.done_in -= (self.env.now - self.start)  # How much time left?
        if self.done_in < 0:
            self.done_in = 0

    def interrupt_process(self):
        if self.process and self.process.is_alive and not self.interrupted:
            self.interrupted = True
            self.process.interrupt()


class BreakDownState(State):
    """
    Represents a breakdown state of a resource in the simulation. A breakdown state has a process that simulates the breakdown of a resource. All other running production, transport or setup states get interrupted.

    Args:
        state_data (BreakDownStateData): The data of the state.
        time_model (time_model.TimeModel): The time model of the state.
        env (sim.Environment): The simulation environment.
        active (events.Event, optional): Event that indidcates if the state is active. Defaults to None.
        finished_process (events.Event, optional): Event that indicates if the state is finished. Defaults to None.
        resource (resources.Resource, optional): The resource the state belongs to. Defaults to None.
        process (Optional[events.Process], optional): The process of the state. Defaults to None.
        state_info (StateInfo, optional): The state information of the state. Defaults to None.
        repair_time_model (time_model.TimeModel, optional): The time model of the repair time. Defaults to None.
    """
    state_data: BreakDownStateData
    repair_time_model: time_model.TimeModel
    active_breakdown: bool = False

    @model_validator(mode="before")
    def post_init(cls, values):
        values["active"] = events.Event(values["env"])
        return values

    def process_state(self) -> Generator:
        while True:
            yield self.env.process(self.wait_for_breakdown())
            self.active_breakdown = True
            debug_logging(self, f"breakdown occured, start interrupting processes")
            self.resource.interrupt_states()
            repair_time = self.repair_time_model.get_next_time()
            debug_logging(self, f"interrupted states, starting breakdown for {repair_time}")
            self.state_info.log_start_state(
                self.env.now, self.env.now + repair_time, StateTypeEnum.breakdown
            )
            yield self.env.timeout(repair_time)
            self.active_breakdown = False
            self.resource.activate()
            debug_logging(self, f"breakdown finished, reactivating resource")
            self.state_info.log_end_state(self.env.now, StateTypeEnum.breakdown)

    def wait_for_breakdown(self):
        yield self.env.timeout(self.time_model.get_next_time())

    def interrupt_process(self):
        pass


class ProcessBreakDownState(State):
    """
    Represents a process breakdown state of a resource in the simulation. A process breakdown state has a process that simulates the breakdown of a process of a resource. Only production states of this type of process get interrupted. Also all setup states get interrupted.

    Args:
        state_data (ProcessBreakDownStateData): The data of the state.
        time_model (time_model.TimeModel): The time model of the state.
        env (sim.Environment): The simulation environment.
        active (events.Event, optional): Event that indidcates if the state is active. Defaults to None.
        finished_process (events.Event, optional): Event that indicates if the state is finished. Defaults to None.
        resource (resources.Resource, optional): The resource the state belongs to. Defaults to None.
        process (Optional[events.Process], optional): The process of the state. Defaults to None.
        state_info (StateInfo, optional): The state information of the state. Defaults to None.
        production_states (List[State], optional): The production states of the process. Defaults to None.
        repair_time_model (time_model.TimeModel, optional): The time model of the repair time. Defaults to None.
    """
    state_data: ProcessBreakDownStateData
    production_states: List[State] = None
    repair_time_model: time_model.TimeModel

    @model_validator(mode="before")
    def post_init(cls, values):
        values["active"] = events.Event(values["env"])
        return values

    def set_production_states(self, production_states: List[ProductionState]):
        if any(
            [
                production_state.state_data.ID != self.state_data.process_id
                for production_state in production_states
            ]
        ):
            raise ValueError(
                f"Production states {production_states} do not match process id {self.state_data.process_id}"
            )
        self.production_states = production_states

    def process_state(self) -> Generator:
        while True:
            yield self.env.process(self.wait_for_breakdown())
            debug_logging(self, f"breakdown occured, start interrupting processes")
            yield events.AllOf(
                self.env, [state.active for state in self.production_states]
            )
            debug_logging(self, f"interrupted states, starting breakdown for {self.repair_time_model.get_next_time()}")
            for state in self.production_states + self.resource.setup_states:
                state.deactivate()
            for state in self.production_states + self.resource.setup_states:
                if state.process and state.process.is_alive and not state.interrupted:
                    state.interrupt_process()
            repair_time = self.repair_time_model.get_next_time()
            debug_logging(self, f"interrupted states, starting breakdown for {repair_time}")
            self.state_info.log_start_state(
                self.env.now, self.env.now + repair_time, StateTypeEnum.process_breakdown
            )
            yield self.env.timeout(repair_time)
            self.state_info.log_end_state(self.env.now, StateTypeEnum.process_breakdown)
            debug_logging(self, f"breakdown finished, reactivating states")
            for state in self.production_states + self.resource.setup_states:
                state.activate()

    def wait_for_breakdown(self):
        yield self.env.timeout(self.time_model.get_next_time())

    def interrupt_process(self):
        pass


class SetupState(State):
    """
    Represents a setup state of a resource in the simulation. A setup state has a process that simulates the setup of a resource. This changes the current setup of the resource and allows it processing of other types of processes with their associated production or transport states.

    Args:
        state_data (SetupStateData): The data of the state.
        time_model (time_model.TimeModel): The time model of the state.
        env (sim.Environment): The simulation environment.
        active (events.Event, optional): Event that indidcates if the state is active. Defaults to None.
        finished_process (events.Event, optional): Event that indicates if the state is finished. Defaults to None.
        resource (resources.Resource, optional): The resource the state belongs to. Defaults to None.
        process (Optional[events.Process], optional): The process of the state. Defaults to None.
        state_info (StateInfo, optional): The state information of the state. Defaults to None.
        start (float, optional): The start time of the state. Defaults to 0.0.
        done_in (float, optional): The time the state is done in. Defaults to 0.0.

    Attributes:
        interrupt_processed (events.Event): Event that indicates if the state is interrupted. Defaults to None.
    """
    state_data: SetupStateData
    start: float = 0.0
    done_in: float = 0.0
    interrupted: bool = False

    def prepare_for_run(self):
        self.finished_process = events.Event(self.env)

    def activate_state(self):
        self.active = events.Event(self.env).succeed()

    def process_state(self) -> Generator:
        self.done_in = self.time_model.get_next_time()
        while True:
            try:
                if self.interrupted:
                    debug_logging(self, f"interrupted while waiting for activation or activation of resource")
                    yield events.AllOf(self.env, [self.active, self.resource.active])
                    self.interrupted = False
                debug_logging(self, f"wait for activation or activation of resource before process")
                yield events.AllOf(self.env, [self.resource.active, self.active])
                running_processes = [
                    state.process
                    for state in self.resource.production_states
                    if (state.process and state.process.is_alive)
                ]
                debug_logging(self, f"waiting for running processes to finish")
                yield events.AllOf(self.env, running_processes)
                break
            except exceptions.Interrupt:
                if not self.interrupted:
                    raise RuntimeError(f"Simpy interrupt occured at {self.state_data.ID} although process is not interrupted")
        while self.done_in:
            try:
                if self.interrupted:
                    self.state_info.log_start_interrupt_state(
                        self.env.now, StateTypeEnum.setup
                    )
                    self.update_done_in()
                    debug_logging(self, f"interrupted process that ends in {self.done_in}")
                    yield events.AllOf(self.env, [self.active, self.resource.active])
                    self.interrupted = False
                    debug_logging(self, f"interrupt over for process that ends in {self.done_in}")
                    self.state_info.log_end_interrupt_state(
                        self.env.now, self.env.now + self.done_in, StateTypeEnum.setup
                    )
                self.start = self.env.now
                self.state_info.log_start_state(
                        self.start, self.start + self.done_in, StateTypeEnum.setup
                )
                debug_logging(self, f"starting process that ends in {self.done_in}")
                yield self.env.timeout(self.done_in)
                self.done_in = 0
            except exceptions.Interrupt:
                if not self.interrupted:
                    raise RuntimeError(f"Simpy interrupt occured at {self.state_data.ID} although process is not interrupted")
        debug_logging(self, f"process finished")
        self.state_info.log_end_state(self.env.now, StateTypeEnum.setup)
        self.finished_process.succeed()

    def update_done_in(self):
        self.done_in -= (self.env.now - self.start)  # How much time left?
        if self.done_in < 0:
            self.done_in = 0

    def interrupt_process(self) -> Generator:
        if self.process and self.process.is_alive and not self.interrupted:
            self.interrupted = True
            self.process.interrupt()


MINIMUM_BATTERY_LEVEL = 0.1

class ChargingState(State):
    """
    Represents a charging state of a resource in the simulation. A charging state has a process that simulates the charging of a resource. This changes the current charge of the resource and allows it processing of other types of processes with their associated production or transport

    Args:
        state_data (ChargingStateData): The data of the state.
        time_model (time_model.TimeModel): The time model of the state.
        battery_time_model (time_model.TimeModel): The time model of the battery.
        env (sim.Environment): The simulation environment.
        active (events.Event, optional): Event that indidcates if the state is active. Defaults to None.
        finished_process (events.Event, optional): Event that indicates if the state is finished. Defaults to None.
        resource (resources.Resource, optional): The resource the state belongs to. Defaults to None.
        process (Optional[events.Process], optional): The process of the state. Defaults to None.
        state_info (StateInfo, optional): The state information of the state. Defaults to None.
        start (float, optional): The start time of the state. Defaults to 0.0.
        done_in (float, optional): The ramaining time for the state to finish. Defaults to 0.0.
        interrupted (bool, optional): Indicates if the state is interrupted. Defaults to False.
    """
    state_data: ChargingStateData
    battery_time_model: time_model.TimeModel
    start: float = 0.0
    done_in: float = 0.0
    interrupted: bool = False

    battery_usage_time_since_charging: float = 0.0

    def requires_charging(self) -> bool:
        return self.battery_usage_time_since_charging >= (1 - MINIMUM_BATTERY_LEVEL) * self.battery_time_model.get_next_time()

    def prepare_for_run(self):
        self.finished_process = events.Event(self.env)

    def activate_state(self):
        self.active = events.Event(self.env).succeed()

    def add_battery_usage_time(self, time: float):
        self.battery_usage_time_since_charging += time

    def process_state(self) -> Generator:
        self.done_in = self.time_model.get_next_time()
        while True:
            try:
                if self.interrupted:
                    debug_logging(self, f"interrupted while waiting for activation or activation of resource")
                    yield events.AllOf(self.env, [self.active, self.resource.active])
                    self.interrupted = False
                debug_logging(self, f"wait for activation or activation of resource before process")
                yield events.AllOf(self.env, [self.resource.active, self.active])
                break
            except exceptions.Interrupt:
                if not self.interrupted:
                    raise RuntimeError(f"Simpy interrupt occured at {self.state_data.ID} although process is not interrupted")
        while self.done_in:
            try:
                if self.interrupted:
                    self.state_info.log_start_interrupt_state(
                        self.env.now, StateTypeEnum.production
                    )
                    self.update_done_in()
                    debug_logging(self, f"interrupted process that ends in {self.done_in}")
                    yield events.AllOf(self.env, [self.active, self.resource.active])
                    debug_logging(self, f"interrupt over for process that ends in {self.done_in}")
                    self.interrupted = False
                    self.state_info.log_end_interrupt_state(
                        self.env.now, self.env.now + self.done_in, StateTypeEnum.charging
                    )
                self.start = self.env.now
                self.state_info.log_start_state(
                        self.start, self.start + self.done_in, StateTypeEnum.charging
                )
                debug_logging(self, f"starting process that ends in {self.done_in}")
                yield self.env.timeout(self.done_in)
                self.done_in = 0  # Set to 0 to exit while loop.

            except exceptions.Interrupt:
                if not self.interrupted:
                    raise RuntimeError(f"Simpy interrupt occured at {self.state_data.ID} although process is not interrupted")
        debug_logging(self, f"process finished")
        self.state_info.log_end_state(self.env.now, StateTypeEnum.charging)
        self.battery_usage_time_since_charging = 0
        self.finished_process.succeed()

    def update_done_in(self):
        if self.start == 0:
            return
        self.done_in -= (self.env.now - self.start)  # How much time left?
        if self.done_in < 0:
            self.done_in = 0

    def interrupt_process(self):
        if self.process and self.process.is_alive and not self.interrupted:
            self.interrupted = True
            self.process.interrupt()


STATE_UNION = Union[
    ChargingState, BreakDownState, ProductionState, TransportState, SetupState, ProcessBreakDownState
]
"""
Union Type of all states.
"""

from prodsys.simulation import resources

if TYPE_CHECKING:
    from prodsys.simulation import product<|MERGE_RESOLUTION|>--- conflicted
+++ resolved
@@ -309,16 +309,11 @@
     def activate_state(self):
         self.active = events.Event(self.env).succeed()
 
-<<<<<<< HEAD
     def process_state(self, time: Optional[float] = None) -> Generator:
         if not time:
             time = self.time_model.get_next_time()
         self.done_in = time
-=======
-    def process_state(self) -> Generator:
-        self.done_in = self.time_model.get_next_time()
         self.resource.consider_battery_usage(self.done_in)
->>>>>>> e76a928a
         while True:
             try:
                 if self.interrupted:
