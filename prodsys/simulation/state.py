--- conflicted
+++ resolved
@@ -21,13 +21,10 @@
     ProcessBreakDownStateData,
 )
 
-<<<<<<< HEAD
 if TYPE_CHECKING:
     from prodsys.simulation import product, resources, auxiliary
 
 
-=======
->>>>>>> dbe92b82
 class StateEnum(str, Enum):
     """
     Enum for the different types a state can be in.
