--- conflicted
+++ resolved
@@ -7,11 +7,8 @@
     from prodsys.simulation.process import PROCESS_UNION, TransportProcess, LinkTransportProcess
     from prodsys.simulation.resources import Resource, TransportResource
     from prodsys.simulation.sink import Sink
-<<<<<<< HEAD
+    from prodsys.simulation.auxiliary import Auxiliary
     from prodsys.simulation.store import Queue
-=======
-    from prodsys.simulation.auxiliary import Auxiliary
->>>>>>> f96a287b
 
 
 
