--- conflicted
+++ resolved
@@ -2,16 +2,14 @@
 
 from typing import TYPE_CHECKING, Dict, Optional, Union, List, Tuple, Union
 
+from prodsys.express.auxiliary import Auxiliary
+
 if TYPE_CHECKING:
-<<<<<<< HEAD
-    from prodsys.simulation import product, process, resources, auxiliary, sink
-    from prodsys.simulation.product import Locatable
-=======
     from prodsys.simulation.product import Product, Locatable
     from prodsys.simulation.process import PROCESS_UNION, TransportProcess, LinkTransportProcess
     from prodsys.simulation.resources import Resource, TransportResource
     from prodsys.simulation.sink import Sink
->>>>>>> dbe92b82
+    from prodsys.simulation.auxiliary import Auxiliary
 
 
 
@@ -102,12 +100,12 @@
 
     def __init__(
         self,
-        process: process.TransportProcess,
-        product: product.Product,
-    ):
-        self.process: process.TransportProcess = process
-        self.product: product.Product = product
-        self.auxiliary: auxiliary.Auxiliary = None
+        process: TransportProcess,
+        product: Product,
+    ):
+        self.process: TransportProcess = process
+        self.product: Product = product
+        self.auxiliary: Auxiliary = None
 
 
 
@@ -125,19 +123,11 @@
     """
     def __init__(
         self,
-<<<<<<< HEAD
-        process: Union[process.TransportProcess, process.LinkTransportProcess],
-        product: Union[product.Product, auxiliary.Auxiliary],
-        resource: resources.TransportResource,
-        origin: product.Locatable,
-        target: product.Locatable,
-=======
         process: Union[TransportProcess, LinkTransportProcess],
-        product: Product,
+        product: Union[Product, Auxiliary],
         resource: TransportResource,
         origin: Locatable,
         target: Locatable,
->>>>>>> dbe92b82
     ):
         self.process: Union[TransportProcess, LinkTransportProcess] = process
         self.product: Product = product
