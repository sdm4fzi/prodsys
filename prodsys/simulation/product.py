--- conflicted
+++ resolved
@@ -11,12 +11,8 @@
 from prodsys.models import product_data
 
 from prodsys.simulation import (
-<<<<<<< HEAD
+    request,
     auxiliary,
-    process,
-=======
->>>>>>> dbe92b82
-    request,
     process,
     router,
     resources,
