from __future__ import annotations

from abc import ABC, abstractmethod
from collections.abc import Callable
from pydantic import BaseModel, Field, validator, Extra
from typing import Any, List, Generator, TYPE_CHECKING, Union, Optional

import logging

logger = logging.getLogger(__name__)

# from process import Process
from simpy import events

from prodsys.simulation import node, request, route_finder, sim, state, process

from prodsys.simulation.process import LinkTransportProcess, RequiredCapabilityProcess

if TYPE_CHECKING:
    from prodsys.simulation import product, process, state, resources, request, sink, source
    from prodsys.control import sequencing_control_env
    from prodsys.simulation.product import Locatable



class Controller(ABC, BaseModel):
    """
    A controller is responsible for controlling the processes of a resource. The controller is requested by products requiring processes. The controller decides has a control policy that determines with which sequence requests are processed.

    Args:
        control_policy (Callable[[List[request.Request]], None]): The control policy that determines the sequence of requests to be processed.
        env (sim.Environment): The environment in which the controller is running.

    Attributes:
        resource (resources.Resource): The resource that is controlled by the controller.
        requested (events.Event): An event that is triggered when a request is made to the controller.
        requests (List[request.Request]): A list of requests that are made to the controller.
        running_processes (List[events.Event]): A list of (simpy) processes that are currently running on the resource.
    """

    control_policy: Callable[
        [
            List[request.Request],
        ],
        None,
    ]
    env: sim.Environment

    resource: resources.Resource = Field(init=False, default=None)
    requested: events.Event = Field(init=False, default=None)
    requests: List[request.Request] = Field(init=False, default_factory=list)
    running_processes: List[events.Process] = []
    reserved_requests_count: int = 0

    @validator("requested", pre=True, always=True)
    def init_requested(cls, v, values):
        return events.Event(values["env"])

    class Config:
        arbitrary_types_allowed = True
        extra = Extra.allow

    def set_resource(self, resource: resources.Resource) -> None:
        self.resource = resource
        self.env = resource.env

    def request(self, process_request: request.Request) -> None:
        """
        Request the controller consider the request in the future for processing.

        Args:
            process_request (request.Request): The request to be processed.
        """
        self.requests.append(process_request)
        logger.debug({"ID": "controller", "sim_time": self.env.now, "resource": self.resource.data.ID, "event": f"Got requested by {process_request.product.product_data.ID}"})
        if not self.requested.triggered:
            logger.debug({"ID": "controller", "sim_time": self.env.now, "resource": self.resource.data.ID, "event": "Triggered requested event"})
            self.requested.succeed()

    def wait_for_free_process(self, resource: resources.Resource, process: process.Process) -> Generator[state.State, None, None]:
        """
        Wait for a free process of a resource.

        Args:
            resource (resources.TransportResource): The resource.
            process (process.Process): The process.

        Returns:
            Generator: The generator yields when a process is free.

        Yields:
            Generator: The generator yields when a process is free.
        """
        possible_states = resource.get_processes(process)
        while True:
            free_state = resource.get_free_process(process)
            if free_state is not None:
                return free_state
            logger.debug({"ID": "controller", "sim_time": self.env.now, "resource": self.resource.data.ID, "event": f"Waiting for free process"})
            yield events.AnyOf(
                self.env,
                [
                    state.process
                    for state in possible_states
                    if state.process is not None and state.process.is_alive
                ],
            )
    

    @abstractmethod
    def control_loop(self) -> None:
        """
        The control loop is the main process of the controller. It has to run indefinetely.
        It should repeatedly check if requests are made or a process is finished and then start the next process.
        """
        pass

    @abstractmethod
    def get_next_product_for_process(
        self, resource: resources.Resource, process: process.Process
    ) -> List[events.Event]:
        """
        Get the next product for a process. The product is removed (get) from the queues.

        Args:
            resource (resources.Resource): The resource to take the product from.
            process (process.Process): The process that is requesting the product.

        Returns:
            List[events.Event]: The event that is triggered when the product is taken from the queue (multiple events for multiple products, e.g. for a batch process or an assembly).
        """
        pass


class ProductionController(Controller):
    """
    A production controller is responsible for controlling the processes of a production resource. The controller is requested by products requiring processes. The controller decides has a control policy that determines with which sequence requests are processed.
    """
    resource: resources.ProductionResource = Field(init=False, default=None)

    def get_next_product_for_process(
        self, resource: resources.Resource, product: product.Product
    ) -> List[events.Event]:
        """
        Get the next product for a process. The product is removed (get) from the input queues of the resource.

        Args:
            resource (resources.Resource): The resource to take the product from.
            product (product.Product): The product that is requesting the product.

        Returns:
            List[events.Event]: The event that is triggered when the product is taken from the queue (multiple events for multiple products, e.g. for a batch process or an assembly).
        """
        events = []
        if isinstance(resource, resources.ProductionResource):
            for queue in resource.input_queues:
                events.append(
                    queue.get(filter=lambda item: item is product.product_data)
                )
            if not events:
                raise ValueError("No product in queue")
            return events
        else:
            raise ValueError("Resource is not a ProductionResource")

    def put_product_to_output_queue(
        self, resource: resources.Resource, products: List[product.Product]
    ) -> List[events.Event]:
        """
        Place a product to the output queue (put) of the resource.

        Args:
            resource (resources.Resource): The resource to place the product to.
            products (List[product.Product]): The products to be placed.

        Returns:
            List[events.Event]: The event that is triggered when the product is placed in the queue (multiple events for multiple products, e.g. for a batch process or an assembly).
        """
        events = []
        if isinstance(resource, resources.ProductionResource):
            for queue in resource.output_queues:
                for product in products:
                    events.append(queue.put(product.product_data))
        else:
            raise ValueError("Resource is not a ProductionResource")

        return events

    def control_loop(self) -> Generator:
        """
        The control loop is the main process of the controller. It has to run indefinetely.

        The logic is the control loop of a production resource is the following:

        1. Wait until a request is made or a process is finished.
        2. If a request is made, add it to the list of requests.
        3. If a process is finished, remove it from the list of running processes.
        4. If the resource is full or there are no requests, go to 1.
        5. Sort the queue according to the control policy.
        6. Start the next process. Go to 1.

        Yields:
            Generator: The generator yields when a request is made or a process is finished.
        """
        while True:
            logger.debug({"ID": "controller", "sim_time": self.env.now, "resource": self.resource.data.ID, "event": "Waiting for request or process to finish"})
            yield events.AnyOf(
                env=self.env, events=self.running_processes + [self.requested]
            )
            if self.requested.triggered:
                self.requested = events.Event(self.env)
            for process in self.running_processes:
                if not process.is_alive:
                    self.running_processes.remove(process)
            if self.resource.full or not self.requests or self.reserved_requests_count == len(self.requests):
                logger.debug({"ID": "controller", "sim_time": self.env.now, "resource": self.resource.data.ID, "event": f"No request ({len(self.requests)}) or resource full ({self.resource.full}) or all requests reserved ({self.reserved_requests_count == len(self.requests)})"})
                continue
            self.control_policy(self.requests)
            self.reserved_requests_count += 1
            running_process = self.env.process(self.start_process())
            self.running_processes.append(running_process)
            if not self.resource.full:
                logger.debug({"ID": "controller", "sim_time": self.env.now, "resource": self.resource.data.ID, "event": "Triggered requested event after process"})
                self.requested.succeed()

    def start_process(self) -> Generator:
        """
        Start the next process with the following logic:

        1. Setup the resource for the process.
        2. Wait until the resource is free for the process.
        3. Retrieve the product from the queue.
        4. Run the process and wait until finished.
        5. Place the product in the output queue.

        Yields:
            Generator: The generator yields when the process is finished.
        """
        logger.debug({"ID": "controller", "sim_time": self.env.now, "resource": self.resource.data.ID, "event": f"Starting process"})
        yield self.env.timeout(0)
        process_request = self.requests.pop(0)
        # TODO: duplicate ProductionController for Batchcontroller and get from self.requests a number of products of one one requested process type (max batch size) and perform function belog or the whole batch
        self.reserved_requests_count -= 1
        resource = process_request.get_resource()
        process = process_request.get_process()
        product = process_request.get_product()
        logger.debug({"ID": "controller", "sim_time": self.env.now, "resource": self.resource.data.ID, "event": f"Starting setup for process for {product.product_data.ID}"})

        yield self.env.process(resource.setup(process))
        with resource.request() as req:
            yield req
            product_retrieval_events = self.get_next_product_for_process(resource, product)
            logger.debug({"ID": "controller", "sim_time": self.env.now, "resource": self.resource.data.ID, "event": f"Waiting to retrieve product {product.product_data.ID} from queue"})
            yield events.AllOf(resource.env, product_retrieval_events)
            
            production_state: state.State = yield self.env.process(self.wait_for_free_process(resource, process))
            logger.debug({"ID": "controller", "sim_time": self.env.now, "resource": self.resource.data.ID, "event": f"Starting process for {product.product_data.ID}"})
            yield self.env.process(self.run_process(production_state, product))
            production_state.process = None
            
            product_put_events = self.put_product_to_output_queue(resource, [product])
            logger.debug({"ID": "controller", "sim_time": self.env.now, "resource": self.resource.data.ID, "event": f"Waiting to put product {product.product_data.ID} to queue"})
            yield events.AllOf(resource.env, product_put_events)
            
            for next_product in [product]:
                if not resource.got_free.triggered:
                    resource.got_free.succeed()
                next_product.finished_process.succeed()
            logger.debug({"ID": "controller", "sim_time": self.env.now, "resource": self.resource.data.ID, "event": f"Finished process for {product.product_data.ID}"})
    
    def run_process(self, input_state: state.State, target_product: product.Product):
        """
        Run the process of a product. The process is started and the product is logged.

        Args:
            input_state (state.State): The production state of the process.
            target_product (product.Product): The product that is processed.
        """
        input_state.prepare_for_run()
        input_state.state_info.log_product(
            target_product, state.StateTypeEnum.production
        )
        target_product.product_info.log_start_process(
            self.resource,
            target_product,
            self.env.now,
            state.StateTypeEnum.production,
        )
        input_state.process = self.env.process(input_state.process_state())
        # TODO: if performed process has failure_rate -> sample (np.choice) if failure happened, if so: mark product as rework_needed
        yield input_state.process


class TransportController(Controller):
    """
    Controller for transport resources.
    """
    resource: resources.TransportResource = Field(init=False, default=None)
    requests: List[request.TransportResquest] = Field(default_factory=list)
    control_policy: Callable[
        [
            List[request.TransportResquest],
        ],
        None,
    ]
    _current_locatable: Optional[product.Locatable] = Field(init=False, default=None)

    def get_next_product_for_process(
        self, resource: product.Locatable, product: product.Product
    ) -> List[events.Event]:
        """
        Get the next product for a process from the input queue of a resource.

        Args:
            resource (product.Locatable): Resource or Source to get the product from.
            product (product.Product): The product that shall be transported.

        Raises:
            ValueError: If the product is not in the queue.
            ValueError: If the resource is not a  ProductionResource or Source.

        Returns:
            List[events.Event]: The event that is triggered when the product is in the queue.
        """
        events = []
        if isinstance(resource, resources.ProductionResource) or isinstance(
            resource, source.Source
        ):
            for queue in resource.output_queues:
                events.append(queue.get(filter=lambda x: x is product.product_data))
            if not events:
                raise ValueError("No product in queue")
        else:
            raise ValueError(f"Resource {resource.data.ID} is not a ProductionResource or Source")
        return events

    def put_product_to_input_queue(
        self, locatable: product.Locatable, product: product.Product
    ) -> List[events.Event]:
        """
        Put a product to the input queue of a resource.

        Args:
            locatable (product.Locatable): Resource or Sink to put the product to.
            product (product.Product): The product that shall be transported.

        Raises:
            ValueError: If the resource is not a  ProductionResource or Sink.

        Returns:
            List[events.Event]: The event that is triggered when the product is in the queue.
        """
        events = []
        if isinstance(locatable, resources.ProductionResource) or isinstance(
            locatable, sink.Sink
        ):
            for queue in locatable.input_queues:
                events.append(queue.put(product.product_data))
        else:
            raise ValueError(
                f"Resource {locatable.data.ID} is not a ProductionResource or Sink"
            )

        return events

    def control_loop(self) -> Generator:
        """
        The control loop is the main process of the controller. It has to run indefinetely.

        The logic is the control loop of a production resource is the following:

        1. Wait until a request is made or a process is finished.
        2. If a request is made, add it to the list of requests.
        3. If a process is finished, remove it from the list of running processes.
        4. If the resource is full or there are no requests, go to 1.
        5. Sort the queue according to the control policy.
        6. Start the next process. Go to 1.

        Yields:
            Generator: The generator yields when a request is made or a process is finished.
        """
        self.update_location(self.resource)
        while True:
            logger.debug({"ID": "controller", "sim_time": self.env.now, "resource": self.resource.data.ID, "event": "Waiting for request or process to finish"})
            yield events.AnyOf(
                env=self.env, events=self.running_processes + [self.requested]
            )
            if self.requested.triggered:
                self.requested = events.Event(self.env)
            for process in self.running_processes:
                if not process.is_alive:
                    self.running_processes.remove(process)
            if self.resource.full or not self.requests:
                logger.debug({"ID": "controller", "sim_time": self.env.now, "resource": self.resource.data.ID, "event": f"No request ({len(self.requests)}) or resource full ({self.resource.full})"})
                continue
            self.control_policy(self.requests)
            running_process = self.env.process(self.start_process())
            self.running_processes.append(running_process)
            if not self.resource.full:
                logger.debug({"ID": "controller", "sim_time": self.env.now, "resource": self.resource.data.ID, "event": "Triggered requested event after process"})
                self.requested.succeed()

    def update_location(self, locatable: product.Locatable) -> None:
        """
        Set the current position of the transport resource.

        Args:
            locatable (product.Locatable): The current position.
        """
        self._current_locatable = locatable
        self.resource.set_location(locatable.get_location())

    def start_process(self) -> Generator:
        """
        Start the next process.

        The logic is the following:

        1. Get the next request.
        2. Get the resource, process, product, origin and target from the request.
        3. Setup the resource for the process.
        4. Wait until the resource is free.
        5. If the origin is not the location of the transport resource, wait until the transport is free.
        6. Move transport resource to the origin.
        7. Get the product from the origin.
        8. Move transport resource to the target.
        9. Put the product to the target.
        10. Go to 1.


        Yields:
            Generator: The generator yields when the transport is over.
        """
        yield self.env.timeout(0)
        process_request = self.requests.pop(0)

        resource = process_request.get_resource()
        process = process_request.get_process()
        product = process_request.get_product()
        origin = process_request.get_origin()
        target = process_request.get_target()
        route_to_target = process_request.get_route()
        logger.debug({"ID": "controller", "sim_time": self.env.now, "resource": self.resource.data.ID, "event": f"Starting setup for process for {product.product_data.ID}"})

        yield self.env.process(resource.setup(process))
        with resource.request() as req:
            yield req
            # TODO: adjust logic, that get_location function also handels the case for a resource with different input and output locations.
            # TODO: use below a function to get the output location of the origin
            if origin.get_location() != resource.get_location():
                route_to_origin = self.find_route_to_origin(process_request)
                logger.debug({"ID": "controller", "sim_time": self.env.now, "resource": self.resource.data.ID, "event": f"Empty transport needed for {product.product_data.ID} from {origin.data.ID} to {target.data.ID}"})
                transport_state: state.State = yield self.env.process(self.wait_for_free_process(resource, process))
                logger.debug({"ID": "controller", "sim_time": self.env.now, "resource": self.resource.data.ID, "event": f"Starting transport to pick up {product.product_data.ID} for transport"})
                yield self.env.process(self.run_transport(transport_state, product, route_to_origin, empty_transport=True))

            product_retrieval_events = self.get_next_product_for_process(origin, product)
            logger.debug({"ID": "controller", "sim_time": self.env.now, "resource": self.resource.data.ID, "event": f"Waiting to retrieve product {product.product_data.ID} from queue"})
            yield events.AllOf(resource.env, product_retrieval_events)
            product.update_location(self.resource)

            transport_state: state.State = yield self.env.process(self.wait_for_free_process(resource, process))
            logger.debug({"ID": "controller", "sim_time": self.env.now, "resource": self.resource.data.ID, "event": f"Starting transport of {product.product_data.ID}"})
<<<<<<< HEAD
            # TODO: use here a function to get the input location of the target for the transport
            yield self.env.process(
                self.run_process(transport_state, product, target=target, empty_transport=False)
            )
            self.update_location(target)
            transport_state.process = None
            eventss = self.put_product_to_input_queue(target, product)
=======
            yield self.env.process(self.run_transport(transport_state, product, route_to_target, empty_transport=False))
            
            product_put_events = self.put_product_to_input_queue(target, product)
>>>>>>> efc36965
            logger.debug({"ID": "controller", "sim_time": self.env.now, "resource": self.resource.data.ID, "event": f"Waiting to put product {product.product_data.ID} to queue"})
            yield events.AllOf(resource.env, product_put_events)
            product.update_location(target)
            
            if isinstance(target, resources.ProductionResource):
                target.unreserve_input_queues()
            if not resource.got_free.triggered:
                resource.got_free.succeed()
            product.finished_process.succeed()
            logger.debug({"ID": "controller", "sim_time": self.env.now, "resource": self.resource.data.ID, "event": f"Finished transport of {product.product_data.ID}"})

    def run_transport(self, transport_state: state.State, product: product.Product, route: List[product.Locatable], empty_transport: bool) -> Generator:
        """
        Run the transport process and every single transport step in the route of the transport process.

        Args:
            transport_state (state.State): The transport state of the process.
            product (product.Product): The product that is transported.
            route (List[product.Locatable]): The route of the transport with locatable objects.
            empty_transport (bool): If the transport is empty.

        Yields:
            Generator: The generator yields when the transport is over.
        """
        for link_index, (location, next_location) in enumerate(zip(route, route[1:])):
            if link_index == 0:
                initial_transport_step = True
            else:
                initial_transport_step = False
            if link_index == len(route) - 2:
                last_transport_step = True
            else:
                last_transport_step = False
            logger.debug({"ID": "controller", "sim_time": self.env.now, "resource": self.resource.data.ID, "event": f"Moving from {location.data.ID} to {next_location.data.ID}", "empty_transport": True, "initial_transport_step": initial_transport_step, "last_transport_step": last_transport_step})
            yield self.env.process(self.run_process(transport_state, product, target=next_location, empty_transport=empty_transport, initial_transport_step=initial_transport_step, last_transport_step=last_transport_step))
            self.update_location(next_location)
            logger.debug({"ID": "controller", "sim_time": self.env.now, "resource": self.resource.data.ID, "event": f"Arrived at {next_location.data.ID}", "empty_transport": True, "initial_transport_step": initial_transport_step, "last_transport_step": last_transport_step})
            transport_state.process = None

    def run_process(
        self,
        input_state: state.TransportState,
        product: product.Product,
        target: product.Locatable,
        empty_transport: bool,
        initial_transport_step: bool,
        last_transport_step: bool
    ):
        """
        Run the process of a product. The process is started and the product is logged.

        Args:
            input_state (state.State): The transport state of the process.
            product (product.Product): The product that is transported.
            target (product.Locatable): The target of the transport.
            empty_transport (bool): If the transport is empty.
            initial_transport_step (bool): If this is the initial transport step.
            last_transport_step (bool): If this is the last transport step.
        """
        target_location = target.get_location()
        input_state.prepare_for_run()
        input_state.state_info.log_product(product, state.StateTypeEnum.transport)
        if self._current_locatable.data.ID is self.resource.data.ID:
            origin = None
        else:
            origin = self._current_locatable
        input_state.state_info.log_transport(
            origin,
            target, state.StateTypeEnum.transport,
            empty_transport=empty_transport
        )
        product.product_info.log_start_process(
            self.resource,
            product,
            self.env.now,
            state.StateTypeEnum.transport,
        )
       
        input_state.process = self.env.process(
            input_state.process_state(target=target_location, initial_transport_step=initial_transport_step, last_transport_step=last_transport_step)  # type: ignore False
        )
        yield input_state.process

    def find_route_to_origin(self, process_request: request.TransportResquest) -> List[product.Locatable]:
        """
        Find the route to the origin of the transport request.

        Args:
            process_request (request.TransportResquest): The transport request.

        Returns:
            List[product.Locatable]: The route to the origin. In case of a simple transport process, the route is just the origin.
        """
        if isinstance(process_request.process, LinkTransportProcess):
            route_to_origin = route_finder.find_route(request=process_request, find_route_to_origin=True, process=process_request.get_process())
            if not route_to_origin:
                raise ValueError(f"Route to origin for transport of {process_request.product.product_data.ID} could not be found. Router selected a transport resource that can perform the transport but does not reach the origin.")
            return route_to_origin
        else:
            return [self._current_locatable, process_request.get_origin()]


def FIFO_control_policy(requests: List[request.Request]) -> None:
    """
    Sort the requests according to the FIFO principle.

    Args:
        requests (List[request.Request]): The list of requests.
    """
    pass


def LIFO_control_policy(requests: List[request.Request]) -> None:
    """
    Sort the requests according to the LIFO principle (reverse the list).

    Args:
        requests (List[request.Request]): The list of requests.
    """
    requests.reverse()


def SPT_control_policy(requests: List[request.Request]) -> None:
    """
    Sort the requests according to the SPT principle (shortest process time first).

    Args:
        requests (List[request.Request]): The list of requests.
    """
    requests.sort(key=lambda x: x.process.get_expected_process_time())


def SPT_transport_control_policy(requests: List[request.TransportResquest]) -> None:
    """
    Sort the requests according to the SPT principle (shortest process time first).

    Args:
        requests (List[request.TransportResquest]): The list of requests.
    """
    requests.sort(
        key=lambda x: x.process.get_expected_process_time(
            x.origin.get_location(), x.target.get_location()
        )
    )
def nearest_origin_and_longest_target_queues_transport_control_policy(requests: List[request.TransportResquest]) -> None:
    """
    Sort the requests according to nearest origin without considering the target location. 
    Second order sorting by descending length of the target output queues, to prefer targets where a product can be picked up.
    Args:
        requests (List[request.TransportResquest]): The list of requests.
    """
    requests.sort(
        key=lambda x: (
            x.process.get_expected_process_time(
                x.resource.data.location, x.origin.get_location()),
                - x.target.get_output_queue_length()
                )
    )

def nearest_origin_and_shortest_target_input_queues_transport_control_policy(requests: List[request.TransportResquest]) -> None:
    """
    Sort the requests according to nearest origin without considering the target location.
    Second order sorting by ascending length of the target input queue so that resources with empty input queues get material to process.

    Args:
        requests (List[request.TransportResquest]): The list of requests.
    """
    requests.sort(
        key=lambda x: (
            x.process.get_expected_process_time(
                x.resource.data.location, x.origin.get_location()),
            x.target.get_input_queue_length()
            )
    )

def agent_control_policy(
    gym_env: sequencing_control_env.AbstractSequencingControlEnv, requests: List[request.Request]
) -> None:
    """
    Sort the requests according to the agent's policy.

    Args:
        gym_env (gym_env.ProductionControlEnv): A gym environment, where the agent can interact with the simulation.
        requests (List[request.Request]): The list of requests.
    """
    gym_env.interrupt_simulation_event.succeed()


class BatchController(Controller):
    """
    A controller that processes the requests in batches.
    """
    pass


from prodsys.simulation import resources, source, sink

Controller.update_forward_refs()
ProductionController.update_forward_refs()
TransportController.update_forward_refs()<|MERGE_RESOLUTION|>--- conflicted
+++ resolved
@@ -461,19 +461,9 @@
 
             transport_state: state.State = yield self.env.process(self.wait_for_free_process(resource, process))
             logger.debug({"ID": "controller", "sim_time": self.env.now, "resource": self.resource.data.ID, "event": f"Starting transport of {product.product_data.ID}"})
-<<<<<<< HEAD
-            # TODO: use here a function to get the input location of the target for the transport
-            yield self.env.process(
-                self.run_process(transport_state, product, target=target, empty_transport=False)
-            )
-            self.update_location(target)
-            transport_state.process = None
-            eventss = self.put_product_to_input_queue(target, product)
-=======
             yield self.env.process(self.run_transport(transport_state, product, route_to_target, empty_transport=False))
             
             product_put_events = self.put_product_to_input_queue(target, product)
->>>>>>> efc36965
             logger.debug({"ID": "controller", "sim_time": self.env.now, "resource": self.resource.data.ID, "event": f"Waiting to put product {product.product_data.ID} to queue"})
             yield events.AllOf(resource.env, product_put_events)
             product.update_location(target)
