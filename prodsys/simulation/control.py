--- conflicted
+++ resolved
@@ -12,13 +12,9 @@
 # from process import Process
 from simpy import events
 
-<<<<<<< HEAD
-from prodsys.simulation import request, sim, state, auxiliary
-=======
-from prodsys.simulation import node, request, route_finder, sim, state, process
+from prodsys.simulation import node, request, route_finder, sim, state, auxiliary, process
 
 from prodsys.simulation.process import LinkTransportProcess, RequiredCapabilityProcess
->>>>>>> efc36965
 
 if TYPE_CHECKING:
     from prodsys.simulation import product, process, state, resources, request, sink, source
@@ -445,85 +441,45 @@
         product = process_request.get_product()
         origin = process_request.get_origin()
         target = process_request.get_target()
-<<<<<<< HEAD
+        route_to_target = process_request.get_route()
         if isinstance(product, auxiliary.Auxiliary):
             logger.debug({"ID": "controller", "sim_time": self.env.now, "resource": self.resource.data.ID, "event": f"Starting process for {product.data.ID}"})
         else:
             logger.debug({"ID": "controller", "sim_time": self.env.now, "resource": self.resource.data.ID, "event": f"Starting setup for process for {product.product_data.ID}"})
-=======
-        route_to_target = process_request.get_route()
-        logger.debug({"ID": "controller", "sim_time": self.env.now, "resource": self.resource.data.ID, "event": f"Starting setup for process for {product.product_data.ID}"})
-
->>>>>>> efc36965
+
         yield self.env.process(resource.setup(process))
         with resource.request() as req:
             yield req
             if origin.get_location() != resource.get_location():
-<<<<<<< HEAD
+                route_to_origin = self.find_route_to_origin(process_request)
                 if isinstance(product, auxiliary.Auxiliary):
                     logger.debug({"ID": "controller", "sim_time": self.env.now, "resource": self.resource.data.ID, "event": f"Empty transport needed for {product.data.ID} from {origin.data.ID} to {target.data.ID}"})
                 else:
                     logger.debug({"ID": "controller", "sim_time": self.env.now, "resource": self.resource.data.ID, "event": f"Empty transport needed for {product.product_data.ID} from {origin.data.ID} to {target.data.ID}"})
-                possible_states = resource.get_processes(process)
-                while True:
-                        transport_state = resource.get_free_process(process)
-                        if transport_state is not None:
-                            break
-                        logger.debug({"ID": "controller", "sim_time": self.env.now, "resource": self.resource.data.ID, "event": f"Waiting for free process"})
-                        yield events.AnyOf(
-                            self.env,
-                            [
-                                state.process
-                                for state in possible_states
-                                if state.process is not None and state.process.is_alive
-                            ],
-                        )
+                transport_state: state.State = yield self.env.process(self.wait_for_free_process(resource, process))
                 if isinstance(product, auxiliary.Auxiliary):
                     logger.debug({"ID": "controller", "sim_time": self.env.now, "resource": self.resource.data.ID, "event": f"Starting picking up {product.data.ID} for transport"})
                 else:
                     logger.debug({"ID": "controller", "sim_time": self.env.now, "resource": self.resource.data.ID, "event": f"Starting picking up {product.product_data.ID} for transport"})
-                yield self.env.process(
-                    self.run_process(transport_state, product, target=origin, empty_transport=True)
-                )
-                self.update_location(origin)
-                transport_state.process = None
-
+                yield self.env.process(self.run_transport(transport_state, product, route_to_origin, empty_transport=True))
             if isinstance(product, auxiliary.Auxiliary):
                 logger.debug({"ID": "controller", "sim_time": self.env.now, "resource": self.resource.data.ID, "event": f"Starting picking up {product.data.ID} for transport"})
             else:
-                eventss = self.get_next_product_for_process(origin, product)
-                logger.debug({"ID": "controller", "sim_time": self.env.now, "resource": self.resource.data.ID, "event": f"Starting picking up {product.product_data.ID} for transport"})            
-                yield events.AllOf(resource.env, eventss)
+                product_retrieval_events = self.get_next_product_for_process(origin, product)
+                logger.debug({"ID": "controller", "sim_time": self.env.now, "resource": self.resource.data.ID, "event": f"Waiting to retrieve product {product.product_data.ID} from queue"})
+                yield events.AllOf(resource.env, product_retrieval_events)
             product.update_location(self.resource)
 
-            possible_states = resource.get_processes(process)
-            while True:
-                transport_state = resource.get_free_process(process)
-                if transport_state is not None:
-                    break
-                logger.debug({"ID": "controller", "sim_time": self.env.now, "resource": self.resource.data.ID, "event": f"Waiting for free process"})
-                yield events.AnyOf(
-                    self.env,
-                    [
-                        state.process
-                        for state in possible_states
-                        if state.process is not None and state.process.is_alive
-                    ],
-                )
+            transport_state: state.State = yield self.env.process(self.wait_for_free_process(resource, process))
             if isinstance(product, auxiliary.Auxiliary):
                 logger.debug({"ID": "controller", "sim_time": self.env.now, "resource": self.resource.data.ID, "event": f"Starting transport of {product.data.ID}"})
             else:
                 logger.debug({"ID": "controller", "sim_time": self.env.now, "resource": self.resource.data.ID, "event": f"Starting picking up {product.product_data.ID} for transport"})                           
-            yield self.env.process(
-                self.run_process(transport_state, product, target=target, empty_transport=False)
-            )
-            self.update_location(target)
-            transport_state.process = None
-
-            if not isinstance(product, auxiliary.Auxiliary): #
-                eventss = self.put_product_to_input_queue(target, product)
+            yield self.env.process(self.run_transport(transport_state, product, route_to_target, empty_transport=False))
+            if not isinstance(product, auxiliary.Auxiliary):
+                product_put_events = self.put_product_to_input_queue(target, product)
                 logger.debug({"ID": "controller", "sim_time": self.env.now, "resource": self.resource.data.ID, "event": f"Waiting to put product {product.product_data.ID} to queue"})
-                yield events.AllOf(resource.env, eventss)
+                yield events.AllOf(resource.env, product_put_events)
             product.update_location(target)
             if not isinstance(product, auxiliary.Auxiliary):
                 if isinstance(target, resources.ProductionResource):
@@ -539,34 +495,7 @@
                 logger.debug({"ID": "controller", "sim_time": self.env.now, "resource": self.resource.data.ID, "event": f"Starting transport of {product.data.ID}"})
             else:
                 logger.debug({"ID": "controller", "sim_time": self.env.now, "resource": self.resource.data.ID, "event": f"Starting picking up {product.product_data.ID} for transport"})                           
-=======
-                route_to_origin = self.find_route_to_origin(process_request)
-                logger.debug({"ID": "controller", "sim_time": self.env.now, "resource": self.resource.data.ID, "event": f"Empty transport needed for {product.product_data.ID} from {origin.data.ID} to {target.data.ID}"})
-                transport_state: state.State = yield self.env.process(self.wait_for_free_process(resource, process))
-                logger.debug({"ID": "controller", "sim_time": self.env.now, "resource": self.resource.data.ID, "event": f"Starting transport to pick up {product.product_data.ID} for transport"})
-                yield self.env.process(self.run_transport(transport_state, product, route_to_origin, empty_transport=True))
-
-            product_retrieval_events = self.get_next_product_for_process(origin, product)
-            logger.debug({"ID": "controller", "sim_time": self.env.now, "resource": self.resource.data.ID, "event": f"Waiting to retrieve product {product.product_data.ID} from queue"})
-            yield events.AllOf(resource.env, product_retrieval_events)
-            product.update_location(self.resource)
-
-            transport_state: state.State = yield self.env.process(self.wait_for_free_process(resource, process))
-            logger.debug({"ID": "controller", "sim_time": self.env.now, "resource": self.resource.data.ID, "event": f"Starting transport of {product.product_data.ID}"})
-            yield self.env.process(self.run_transport(transport_state, product, route_to_target, empty_transport=False))
-            
-            product_put_events = self.put_product_to_input_queue(target, product)
-            logger.debug({"ID": "controller", "sim_time": self.env.now, "resource": self.resource.data.ID, "event": f"Waiting to put product {product.product_data.ID} to queue"})
-            yield events.AllOf(resource.env, product_put_events)
-            product.update_location(target)
-            
-            if isinstance(target, resources.ProductionResource):
-                target.unreserve_input_queues()
-            if not resource.got_free.triggered:
-                resource.got_free.succeed()
-            product.finished_process.succeed()
-            logger.debug({"ID": "controller", "sim_time": self.env.now, "resource": self.resource.data.ID, "event": f"Finished transport of {product.product_data.ID}"})
-
+    
     def run_transport(self, transport_state: state.State, product: product.Product, route: List[product.Locatable], empty_transport: bool) -> Generator:
         """
         Run the transport process and every single transport step in the route of the transport process.
@@ -594,7 +523,6 @@
             self.update_location(next_location)
             logger.debug({"ID": "controller", "sim_time": self.env.now, "resource": self.resource.data.ID, "event": f"Arrived at {next_location.data.ID}", "empty_transport": True, "initial_transport_step": initial_transport_step, "last_transport_step": last_transport_step})
             transport_state.process = None
->>>>>>> efc36965
 
     def run_process(
         self,
@@ -618,16 +546,11 @@
         """
         target_location = target.get_location()
         input_state.prepare_for_run()
-<<<<<<< HEAD
         if isinstance(product, auxiliary.Auxiliary):
             input_state.state_info.log_auxiliary(product, state.StateTypeEnum.transport)
         else:
             input_state.state_info.log_product(product, state.StateTypeEnum.transport)
-        if self._current_location.data.ID is self.resource.data.ID:
-=======
-        input_state.state_info.log_product(product, state.StateTypeEnum.transport)
         if self._current_locatable.data.ID is self.resource.data.ID:
->>>>>>> efc36965
             origin = None
         else:
             origin = self._current_locatable
@@ -636,7 +559,6 @@
             target, state.StateTypeEnum.transport,
             empty_transport=empty_transport
         )
-<<<<<<< HEAD
         if isinstance(product, auxiliary.Auxiliary):
             product.auxiliary_info.log_start_process(
                 self.resource,
@@ -651,15 +573,6 @@
                 self.env.now,
                 state.StateTypeEnum.transport,
             )
-=======
-        product.product_info.log_start_process(
-            self.resource,
-            product,
-            self.env.now,
-            state.StateTypeEnum.transport,
-        )
-       
->>>>>>> efc36965
         input_state.process = self.env.process(
             input_state.process_state(target=target_location, initial_transport_step=initial_transport_step, last_transport_step=last_transport_step)  # type: ignore False
         )
