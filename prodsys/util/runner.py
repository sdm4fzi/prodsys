from __future__ import annotations

import contextlib
import random
from pydantic import BaseModel, ConfigDict, Field
from typing import List, Optional

import numpy as np
import time
from functools import cached_property

from prodsys.adapters import adapter
from prodsys.simulation import sim, logger
from prodsys.factories import (
    link_transport_process_updater,
    auxiliary_factory,
    state_factory,
    time_model_factory,
    process_factory,
    queue_factory,
    resource_factory,
    product_factory,
    sink_factory,
    source_factory,
    node_factory,
)

from prodsys.util.post_processing import PostProcessor

from prodsys.util import kpi_visualization, util
from prodsys.models import performance_data

VERBOSE = 1

def run_simulation(adapter_object: adapter.ProductionSystemAdapter, run_length: int) -> Runner:
    """
    Runs the simulation for the given adapter and run length.

    Args:
        adapter_object (adapter.ProductionSystemAdapter): Adapter containing the production system to simulate.
        run_length (int): Length of the simulation run.

    Returns:
        Runner: The runner object after simulation.
    """
    runner_object = Runner(adapter=adapter_object)
    runner_object.initialize_simulation()
    runner_object.run(run_length)
    return runner_object


@contextlib.contextmanager
def temp_seed(seed: int):
    """
    Context manager for temporarily setting the seed of the random number generators. Is necessary when optimizing with another random seed but still wanting to use the same seed for the simulation.

    Args:
        seed (int): The seed to set for the simulation run.
    """
    np_state = np.random.get_state()
    p_state = random.getstate()
    np.random.seed(seed)
    random.seed(seed)
    try:
        yield
    finally:
        np.random.set_state(np_state)
        random.setstate(p_state)


class Runner:
    """
    Class to represent the simulation runner. It allows to run the simulation based on a provided adapter.

    Args:
        adapter (adapter.ProductionSystemAdapter): The adapter containing the production system to simulate.

    Attributes:
        adapter (adapter.ProductionSystemAdapter): The adapter containing the production system to simulate.
        env (sim.Environment): The environment to run the simulation in.
        time_model_factory (time_model_factory.TimeModelFactory): The time model factory to create the time models.
        state_factory (state_factory.StateFactory): The state factory to create the states.
        process_factory (process_factory.ProcessFactory): The process factory to create the processes.
        queue_factory (queue_factory.QueueFactory): The queue factory to create the queues.
        resource_factory (resource_factory.ResourceFactory): The resource factory to create the resources.
        sink_factory (sink_factory.SinkFactory): The sink factory to create the sinks.
        source_factory (source_factory.SourceFactory): The source factory to create the sources.
        product_factory (product_factory.ProductFactory): The product factory to create the products.
        event_logger (logger.Logger): The event logger to log the events.
        time_stamp (str): The time stamp of the simulation run.
        post_processor (post_processing.PostProcessor): The post processor to process the simulation results.
    """
<<<<<<< HEAD
    adapter: adapter.ProductionSystemAdapter
    env: sim.Environment = Field(
        None, description="The environment to run the simulation in", init=False
    )
    time_model_factory: time_model_factory.TimeModelFactory = Field(
        init=False, default=None
    )
    state_factory: state_factory.StateFactory = Field(init=False, default=None)
    process_factory: process_factory.ProcessFactory = Field(init=False, default=None)
    queue_factory: queue_factory.QueueFactory = Field(init=False, default=None)
    storage_factory: queue_factory.StorageFactory = Field(init=False, default=None)
    auxiliary_factory: auxiliary_factory.AuxiliaryFactory = Field(init=False, default=None)
    resource_factory: resource_factory.ResourceFactory = Field(init=False, default=None)
    node_factory: node_factory.NodeFactory = Field(init=False, default=None)
    sink_factory: sink_factory.SinkFactory = Field(init=False, default=None)
    source_factory: source_factory.SourceFactory = Field(init=False, default=None)
    product_factory: product_factory.ProductFactory = Field(init=False, default=None)
    event_logger: logger.Logger = Field(init=False, default=None)
    time_stamp: str = Field(init=False, default="")
    post_processor: post_processing.PostProcessor = Field(init=False, default=None)

    class Config:
        arbitrary_types_allowed = True
=======

    def __init__(self, adapter: adapter.ProductionSystemAdapter):
        self.adapter = adapter
        self.env = sim.Environment(seed=self.adapter.seed)
        self.time_model_factory: time_model_factory.TimeModelFactory = None
        self.state_factory: state_factory.StateFactory = None
        self.process_factory: process_factory.ProcessFactory = None
        self.queue_factory: queue_factory.QueueFactory = None
        self.resource_factory: resource_factory.ResourceFactory = None
        self.node_factory: node_factory.NodeFactory = None
        self.sink_factory: sink_factory.SinkFactory = None
        self.source_factory: source_factory.SourceFactory = None
        self.product_factory: product_factory.ProductFactory = None
        self.event_logger: logger.Logger = None
        self.time_stamp: str = ""
        self.post_processor: PostProcessor = None

>>>>>>> dbe92b82

    def initialize_simulation(self):
        """
        Initializes the simulation by creating the factories and all simulation objects. Needs to be done before running the simulation.
        """
        self.adapter.validate_configuration()
        with temp_seed(self.adapter.seed):

            self.time_model_factory = time_model_factory.TimeModelFactory()
            self.time_model_factory.create_time_models(self.adapter)

            self.env = sim.Environment(seed=self.adapter.seed)

            self.state_factory = state_factory.StateFactory(
                env=self.env, time_model_factory=self.time_model_factory
            )
            self.state_factory.create_states(self.adapter)

            self.process_factory = process_factory.ProcessFactory(
                time_model_factory=self.time_model_factory
            )
            self.process_factory.create_processes(self.adapter)

            self.queue_factory = queue_factory.QueueFactory(env=self.env)
            self.queue_factory.create_queues(self.adapter)
            
            self.storage_factory = queue_factory.StorageFactory(env=self.env)
            self.storage_factory.create_storages(self.adapter)

            self.resource_factory = resource_factory.ResourceFactory(
                env=self.env,
                state_factory=self.state_factory,
                queue_factory=self.queue_factory,
                process_factory= self.process_factory
            )
            self.resource_factory.create_resources(self.adapter)

            self.node_factory = node_factory.NodeFactory(
                env=self.env)
            self.node_factory.create_nodes(self.adapter)

            self.product_factory = product_factory.ProductFactory(
                env=self.env, 
                process_factory=self.process_factory,
            )

            self.sink_factory = sink_factory.SinkFactory(
                env=self.env,
                product_factory=self.product_factory,
                queue_factory=self.queue_factory,
            )

            self.sink_factory.create_sinks(self.adapter)

            self.auxiliary_factory = auxiliary_factory.AuxiliaryFactory(
                env=self.env,
                process_factory=self.process_factory,
                storage_factory=self.storage_factory,
                resource_factory=self.resource_factory,
                sink_factory= self.sink_factory
            )
            # self.auxiliary_factory.create_auxiliary(self.adapter)

            self.product_factory = product_factory.ProductFactory(
                env=self.env, 
                process_factory=self.process_factory,
            )

            self.sink_factory = sink_factory.SinkFactory(
                env=self.env,
                product_factory=self.product_factory,
                queue_factory=self.queue_factory,
            )

            self.sink_factory.create_sinks(self.adapter)

            self.event_logger = logger.EventLogger()
            self.event_logger.observe_resource_states(self.resource_factory)

            self.product_factory.event_logger = self.event_logger
            self.auxiliary_factory.event_logger = self.event_logger
            self.auxiliary_factory.create_auxiliary(self.adapter)


            self.source_factory = source_factory.SourceFactory(
                env=self.env,
                product_factory=self.product_factory,
                time_model_factory=self.time_model_factory,
                queue_factory=self.queue_factory,
                resource_factory=self.resource_factory,
                auxiliary_factory=self.auxiliary_factory,
                sink_factory=self.sink_factory,
            )
            self.source_factory.create_sources(self.adapter)

            link_transport_process_updater_instance = link_transport_process_updater.LinkTransportProcessUpdater(
                process_factory=self.process_factory,
                source_factory=self.source_factory,
                sink_factory=self.sink_factory,
                resource_factory=self.resource_factory,
                node_factory=self.node_factory,
            )
            link_transport_process_updater_instance.update_links_with_objects()
            
            self.resource_factory.start_resources()
            self.source_factory.start_sources()

    def run(self, time_range: int):
        """
        Runs the simulation for the given time range.

        Args:
            time_range (int): The time range to run the simulation for.
        """

        t_0 = time.perf_counter()

        self.env.run(time_range)

        t_1 = time.perf_counter()
        self.time_stamp = time.strftime("%Y%m%d-%H%M%S")

    def get_post_processor(self) -> PostProcessor:
        """
        Returns the post processor to process the simulation results.

        Returns:
            post_processing.PostProcessor: The post processor to process the simulation results.
        """
        if not self.post_processor:
            self.post_processor = PostProcessor(df_raw=self.event_logger.get_data_as_dataframe())
        return self.post_processor


    def print_results(self):
        """
        Prints the aggregated simulation results, comprising the average throughput, WIP, throughput time and the time per state of the resources.
        """
        p = self.get_post_processor()
        kpi_visualization.print_aggregated_data(p)

    def plot_results(self):
        """
        Plots the aggregated simulation results, comprising the throughput time over time, WIP over time, throughput time distribution and the time per state of the resources.
        """
        p = self.get_post_processor()
        kpi_visualization.plot_throughput_time_over_time(p)
        kpi_visualization.plot_WIP(p)
        # kpi_visualization.plot_WIP_per_resource(p)
        kpi_visualization.plot_throughput_time_distribution(p)
        kpi_visualization.plot_time_per_state_of_resources(p)
    

    def plot_results_executive(self):
        """
        Plots the aggregated simulation results, comprising the throughput time over time, WIP over time, throughput time distribution and the time per state of the resources.
        """
        p = self.get_post_processor()
        kpi_visualization.plot_boxplot_resource_utilization(p)
        kpi_visualization.plot_line_balance_kpis(p)
        kpi_visualization.plot_production_flow_rate_per_product(p)
        transport_resource_ids = [resource_data.ID for resource_data in adapter.get_transport_resources(self.adapter)]
        kpi_visualization.plot_transport_utilization_over_time(p, transport_resource_ids)
        kpi_visualization.plot_util_WIP_resource(p)
        kpi_visualization.plot_oee(p)


    def get_event_data_of_simulation(self) -> List[performance_data.Event]:
        """
        Returns the event data of the simulation.

        Returns:
            List[performance_data.Event]: The event data of the simulation.
        """
        p = self.get_post_processor()
        df_raw=self.event_logger.get_data_as_dataframe()
        events = []
        df_raw["Expected End Time"] = df_raw["Expected End Time"].fillna(value=-1)
        df_raw["Target location"] = df_raw["Target location"].fillna(value="")
        df_raw["Product"] = df_raw["Product"].fillna(value="")
        for index, row in df_raw.iterrows():
            
            events.append(
                performance_data.Event(
                    time=row["Time"],
                    resource=row["Resource"],
                    state=row["State"],
                    state_type=row["State Type"],
                    activity=row["Activity"],
                    product=row["Product"],
                    expected_end_time=row["Expected End Time"],
                    target_location=row["Target location"],
                )
            )
        return events
    
    def get_performance_data(self) -> performance_data.Performance:
        """
        Returns the performance data of the simulation.

        Returns:
            performance_data.Performance: The performance data of the simulation.
        """
        p = self.get_post_processor()
        kpis = []
        kpis += p.WIP_KPIs
        kpis += p.throughput_and_output_KPIs
        kpis += p.aggregated_throughput_time_KPIs
        kpis += p.machine_state_KPIS
        event_data = self.get_event_data_of_simulation()
        return performance_data.Performance(kpis=kpis, event_log=event_data)
    
    def get_aggregated_data_simulation_results(self) -> dict:
        """
        Returns the aggregated simulation results.

        Returns:
            dict: The aggregated simulation results.
        """
        p = PostProcessor(df_raw=self.event_logger.get_data_as_dataframe())
        return p.get_aggregated_data()

    def save_results_as_csv(self, save_folder="data"):
        """
        Saves the simulation results as .csv-file marked with the time_stamp of simulation and the adapter ID if available.

        Args:
            save_folder (str, optional): The folder to save the results to. Defaults to "data".
        """
        util.prepare_save_folder(save_folder + "/")
        save_name = ""
        if self.adapter.ID:
            save_name = f"{self.adapter.ID}_"
        save_name += self.time_stamp
        self.event_logger.log_data_to_csv(filepath=f"{save_folder}/{save_name}.csv")

    def save_results_as_json(self, save_folder="data"):
        """
        Saves the simulation results as .json-file marked with the time_stamp of simulation and the adapter ID if available.

        Args:
            save_folder (str, optional): The folder to save the results to. Defaults to "data".
        """
        util.prepare_save_folder(save_folder + "/")
        save_name = ""
        if self.adapter.ID:
            save_name = f"{self.adapter.ID}_"
        save_name += self.time_stamp
        self.event_logger.log_data_to_json(filepath=f"{save_folder}/{save_name}.json")
<|MERGE_RESOLUTION|>--- conflicted
+++ resolved
@@ -90,31 +90,6 @@
         time_stamp (str): The time stamp of the simulation run.
         post_processor (post_processing.PostProcessor): The post processor to process the simulation results.
     """
-<<<<<<< HEAD
-    adapter: adapter.ProductionSystemAdapter
-    env: sim.Environment = Field(
-        None, description="The environment to run the simulation in", init=False
-    )
-    time_model_factory: time_model_factory.TimeModelFactory = Field(
-        init=False, default=None
-    )
-    state_factory: state_factory.StateFactory = Field(init=False, default=None)
-    process_factory: process_factory.ProcessFactory = Field(init=False, default=None)
-    queue_factory: queue_factory.QueueFactory = Field(init=False, default=None)
-    storage_factory: queue_factory.StorageFactory = Field(init=False, default=None)
-    auxiliary_factory: auxiliary_factory.AuxiliaryFactory = Field(init=False, default=None)
-    resource_factory: resource_factory.ResourceFactory = Field(init=False, default=None)
-    node_factory: node_factory.NodeFactory = Field(init=False, default=None)
-    sink_factory: sink_factory.SinkFactory = Field(init=False, default=None)
-    source_factory: source_factory.SourceFactory = Field(init=False, default=None)
-    product_factory: product_factory.ProductFactory = Field(init=False, default=None)
-    event_logger: logger.Logger = Field(init=False, default=None)
-    time_stamp: str = Field(init=False, default="")
-    post_processor: post_processing.PostProcessor = Field(init=False, default=None)
-
-    class Config:
-        arbitrary_types_allowed = True
-=======
 
     def __init__(self, adapter: adapter.ProductionSystemAdapter):
         self.adapter = adapter
@@ -123,6 +98,7 @@
         self.state_factory: state_factory.StateFactory = None
         self.process_factory: process_factory.ProcessFactory = None
         self.queue_factory: queue_factory.QueueFactory = None
+        self.auxiliary_factory: auxiliary_factory.AuxiliaryFactory = None
         self.resource_factory: resource_factory.ResourceFactory = None
         self.node_factory: node_factory.NodeFactory = None
         self.sink_factory: sink_factory.SinkFactory = None
@@ -132,7 +108,6 @@
         self.time_stamp: str = ""
         self.post_processor: PostProcessor = None
 
->>>>>>> dbe92b82
 
     def initialize_simulation(self):
         """
@@ -158,9 +133,6 @@
 
             self.queue_factory = queue_factory.QueueFactory(env=self.env)
             self.queue_factory.create_queues(self.adapter)
-            
-            self.storage_factory = queue_factory.StorageFactory(env=self.env)
-            self.storage_factory.create_storages(self.adapter)
 
             self.resource_factory = resource_factory.ResourceFactory(
                 env=self.env,
@@ -190,7 +162,7 @@
             self.auxiliary_factory = auxiliary_factory.AuxiliaryFactory(
                 env=self.env,
                 process_factory=self.process_factory,
-                storage_factory=self.storage_factory,
+                storage_factory=self.queue_factory,
                 resource_factory=self.resource_factory,
                 sink_factory= self.sink_factory
             )
