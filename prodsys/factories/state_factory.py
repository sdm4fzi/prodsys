from __future__ import annotations

from dataclasses import field
from typing import List, TYPE_CHECKING, Optional

from pydantic import ConfigDict, BaseModel, TypeAdapter

from prodsys.simulation import sim
from prodsys.factories import time_model_factory
from prodsys.models import state_data
from prodsys.simulation import state


if TYPE_CHECKING:
    from prodsys.adapters import adapter


class StateFactory:
    """
    Factory class that creates and stores `prodsys.simulation` state objects from `prodsys.models` state objects.

    Args:
        env (sim.Environment): prodsys simulation environment.
        time_model_factory (time_model_factory.TimeModelFactory): Factory that creates time model objects.
    """

    def __init__(self, env: sim.Environment, time_model_factory: time_model_factory.TimeModelFactory):
        self.env = env
        self.time_model_factory = time_model_factory
        self.state_data: List[state_data.STATE_DATA_UNION] = []
        self.states: List[state.STATE_UNION] = []

    def create_states_from_configuration_data(self, configuration_data: dict):
        for cls_name, items in configuration_data.items():
            for values in items.values():
                values.update({"type": cls_name})
                self.state_data.append(
                    TypeAdapter(state_data.STATE_DATA_UNION).validate_python(values)
                )
                self.add_state(self.state_data[-1])

    def add_state(self, state_data: state_data.STATE_DATA_UNION):
        values = {}
        values.update({"state_data": state_data})
        time_model = self.time_model_factory.get_time_model(
            values["state_data"].time_model_id
        )
        values.update({"time_model": time_model, "env": self.env})
<<<<<<< HEAD
        if "loading_time_model" in state_data.dict() and state_data.dict()["loading_time_model"] is not None:
            loading_time_model = self.time_model_factory.get_time_model(
                state_data.loading_time_model
            )
            values.update({"loading_time_model": loading_time_model})
        if "unloading_time_model" in state_data.dict() and state_data.dict()["unloading_time_model"] is not None:
            unloading_time_model = self.time_model_factory.get_time_model(
                state_data.unloading_time_model
            )
            values.update({"unloading_time_model": unloading_time_model})
        if "repair_time_model_id" in state_data.dict():
=======
        if "repair_time_model_id" in state_data.model_dump():
>>>>>>> 63cd227e
            repair_time_model = self.time_model_factory.get_time_model(
                state_data.repair_time_model_id
            )
            values.update({"repair_time_model": repair_time_model})
        # FIXME: resolve bug when importing simulation types
        self.states.append(TypeAdapter(state.STATE_UNION).validate_python(values))

    def create_states(self, adapter: adapter.ProductionSystemAdapter):
        """
        Creates state objects based on the given adapter.

        Args:
            adapter (adapter.ProductionSystemAdapter): Adapter that contains the state data.
        """
        for state_data in adapter.state_data:
            self.add_state(state_data)        

    def get_states(self, IDs: List[str]) -> List[state.STATE_UNION]:
        """
        Returns a list of state objects with the given IDs.

        Args:
            IDs (List[str]): List of IDs that is used to sort the state objects.

        Returns:
            List[state.STATE_UNION]: List of state objects with the given IDs.
        """
        return [st for st in self.states if st.state_data.ID in IDs]<|MERGE_RESOLUTION|>--- conflicted
+++ resolved
@@ -1,7 +1,7 @@
 from __future__ import annotations
 
 from dataclasses import field
-from typing import List, TYPE_CHECKING, Optional
+from typing import List, TYPE_CHECKING, Optional, List
 
 from pydantic import ConfigDict, BaseModel, TypeAdapter
 
@@ -46,21 +46,17 @@
             values["state_data"].time_model_id
         )
         values.update({"time_model": time_model, "env": self.env})
-<<<<<<< HEAD
-        if "loading_time_model" in state_data.dict() and state_data.dict()["loading_time_model"] is not None:
+        if "loading_time_model" in state_data.model_dump() and state_data.dict()["loading_time_model"] is not None:
             loading_time_model = self.time_model_factory.get_time_model(
                 state_data.loading_time_model
             )
             values.update({"loading_time_model": loading_time_model})
-        if "unloading_time_model" in state_data.dict() and state_data.dict()["unloading_time_model"] is not None:
+        if "unloading_time_model" in state_data.model_dump() and state_data.dict()["unloading_time_model"] is not None:
             unloading_time_model = self.time_model_factory.get_time_model(
                 state_data.unloading_time_model
             )
             values.update({"unloading_time_model": unloading_time_model})
-        if "repair_time_model_id" in state_data.dict():
-=======
         if "repair_time_model_id" in state_data.model_dump():
->>>>>>> 63cd227e
             repair_time_model = self.time_model_factory.get_time_model(
                 state_data.repair_time_model_id
             )
