from __future__ import annotations

from typing import List, TYPE_CHECKING, Optional

<<<<<<< HEAD
from pydantic import BaseModel, parse_obj_as
=======
from pydantic import BaseModel, ConfigDict
>>>>>>> dbe92b82

from prodsys.simulation import sim, store

if TYPE_CHECKING:
    from prodsys.adapters import adapter
    from prodsys.models import queue_data

class QueueFactory(BaseModel):
    """
    Factory class that creates and stores `prodsys.simulation` queue objects from `prodsys.models` queue objects.

    Args:
        env (sim.Environment): prodsys simulation environment.


    Returns:
        _type_: _description_
    """
    env: sim.Environment

    queues: List[store.Queue] = []

    model_config = ConfigDict(arbitrary_types_allowed=True)

    def create_queues(self, adapter: adapter.ProductionSystemAdapter):
        """
        Creates queue objects based on the given adapter.

        Args:
            adapter (adapter.ProductionSystemAdapter): _description_
        """
        for queue_data in adapter.queue_data:
            self.add_queue(queue_data)

    def add_queue(self, queue_data: queue_data.QueueData):
        values = {}
        values.update({"env": self.env, "queue_data": queue_data})
        q = store.Queue(self.env, queue_data)
        self.queues.append(q)

    def get_queue(self, ID: str) -> store.Queue:
        """
        Metthod returns a queue object with the given ID.

        Args:
            ID (str): ID of the queue object.
        Returns:
            store.Queue: Queue object with the given ID.
        """
        return [q for q in self.queues if q.queue_data.ID == ID].pop()

    def get_queues(self, IDs: List[str]) -> List[store.Queue]:
        """
        Method returns a list of queue objects with the given IDs.

        Args:
            IDs (List[str]): List of IDs of the queue objects.

        Returns:
            List[store.Queue]: List of queue objects with the given IDs.
        """
        return [q for q in self.queues if q.queue_data.ID in IDs]
    


class StorageFactory(BaseModel):
    """
    Factory class that creates and stores `prodsys.simulation` queue objects from `prodsys.models` queue objects.

    Args:
        env (sim.Environment): prodsys simulation environment.


    Returns:
        _type_: _description_
    """
    env: sim.Environment

    storages: List[store.Queue] = []

    class Config:
        arbitrary_types_allowed = True

    def create_storages(self, adapter: adapter.ProductionSystemAdapter):
        """
        Creates queue objects based on the given adapter.

        Args:
            adapter (adapter.ProductionSystemAdapter): _description_
        """
        for data in adapter.storage_data:
            self.add_storage(data)

    def add_storage(self, storage_data: queue_data.StorageData):
        values = {}
        values.update({"env": self.env, "data": storage_data})
        storage_object = parse_obj_as(store.Storage, values)

        self.storages.append(storage_object)
    

    def get_storage(self, ID: str) -> Optional[store.Storage]:
        """
        Returns a process object based on the given ID.

        Args:
            ID (str): ID of the process object.

        Raises:
            ValueError: If the process object is not found.

        Returns:
            Optional[process.PROCESS_UNION]: Process object based on the given ID.
        """
        pr = [pr for pr in self.storages if pr.data.ID in ID]
        if not pr:
            raise ValueError(f"Process with ID {ID} not found")
        return pr.pop()<|MERGE_RESOLUTION|>--- conflicted
+++ resolved
@@ -2,11 +2,7 @@
 
 from typing import List, TYPE_CHECKING, Optional
 
-<<<<<<< HEAD
-from pydantic import BaseModel, parse_obj_as
-=======
 from pydantic import BaseModel, ConfigDict
->>>>>>> dbe92b82
 
 from prodsys.simulation import sim, store
 
@@ -68,60 +64,4 @@
         Returns:
             List[store.Queue]: List of queue objects with the given IDs.
         """
-        return [q for q in self.queues if q.queue_data.ID in IDs]
-    
-
-
-class StorageFactory(BaseModel):
-    """
-    Factory class that creates and stores `prodsys.simulation` queue objects from `prodsys.models` queue objects.
-
-    Args:
-        env (sim.Environment): prodsys simulation environment.
-
-
-    Returns:
-        _type_: _description_
-    """
-    env: sim.Environment
-
-    storages: List[store.Queue] = []
-
-    class Config:
-        arbitrary_types_allowed = True
-
-    def create_storages(self, adapter: adapter.ProductionSystemAdapter):
-        """
-        Creates queue objects based on the given adapter.
-
-        Args:
-            adapter (adapter.ProductionSystemAdapter): _description_
-        """
-        for data in adapter.storage_data:
-            self.add_storage(data)
-
-    def add_storage(self, storage_data: queue_data.StorageData):
-        values = {}
-        values.update({"env": self.env, "data": storage_data})
-        storage_object = parse_obj_as(store.Storage, values)
-
-        self.storages.append(storage_object)
-    
-
-    def get_storage(self, ID: str) -> Optional[store.Storage]:
-        """
-        Returns a process object based on the given ID.
-
-        Args:
-            ID (str): ID of the process object.
-
-        Raises:
-            ValueError: If the process object is not found.
-
-        Returns:
-            Optional[process.PROCESS_UNION]: Process object based on the given ID.
-        """
-        pr = [pr for pr in self.storages if pr.data.ID in ID]
-        if not pr:
-            raise ValueError(f"Process with ID {ID} not found")
-        return pr.pop()+        return [q for q in self.queues if q.queue_data.ID in IDs]