--- conflicted
+++ resolved
@@ -8,33 +8,6 @@
 import logging
 logger = logging.getLogger(__name__)
 
-<<<<<<< HEAD
-from prodsys.models import (
-    product_data,
-    queue_data,
-    resource_data,
-    node_data,
-    time_model_data,
-    state_data,
-    processes_data,
-    sink_data,
-    source_data,
-    scenario_data,
-    auxiliary_data,
-)
-=======
-# from prodsys.models import (
-#     time_model_data,
-#     node_data,
-#     product_data,
-#     queue_data,
-#     resource_data,
-#     state_data,
-#     processes_data,
-#     sink_data,
-#     source_data,
-#     scenario_data,
-# )
 from prodsys.models import time_model_data as time_model_data_module
 from prodsys.models import state_data as state_data_module
 from prodsys.models import processes_data as processes_data_module
@@ -45,11 +18,8 @@
 from prodsys.models import queue_data as queue_data_module
 from prodsys.models import node_data as node_data_module
 from prodsys.models import scenario_data as scenario_data_module
-
-
-
-
->>>>>>> dbe92b82
+from prodsys.models import auxiliary_data as auxiliary_data_module
+
 from prodsys.util import util
 
 
@@ -312,21 +282,6 @@
     # TODO: add check, that throws an error, if items have the same ID!
     ID: str = ""
     seed: int = 0
-<<<<<<< HEAD
-    time_model_data: List[time_model_data.TIME_MODEL_DATA] = []
-    state_data: List[state_data.STATE_DATA_UNION] = []
-    process_data: List[processes_data.PROCESS_DATA_UNION] = []
-    queue_data: List[queue_data.QueueData] = []
-    node_data: List[node_data.NodeData] = []
-    resource_data: List[resource_data.RESOURCE_DATA_UNION] = []
-    product_data: List[product_data.ProductData] = []
-    sink_data: List[sink_data.SinkData] = []
-    source_data: List[source_data.SourceData] = []
-    scenario_data: Optional[scenario_data.ScenarioData] = None
-    auxiliary_data: Optional[List[auxiliary_data.AuxiliaryData]] = []
-    storage_data: Optional[List[queue_data.StorageData]] = []
-
-=======
     time_model_data: List[time_model_data_module.TIME_MODEL_DATA] = []
     state_data: List[state_data_module.STATE_DATA_UNION] = []
     process_data: List[processes_data_module.PROCESS_DATA_UNION] = []
@@ -337,7 +292,7 @@
     sink_data: List[sink_data_module.SinkData] = []
     source_data: List[source_data_module.SourceData] = []
     scenario_data: Optional[scenario_data_module.ScenarioData] = None
->>>>>>> dbe92b82
+    auxiliary_data: Optional[List[auxiliary_data_module.AuxiliaryData]] = []
 
 
     valid_configuration: bool = True
