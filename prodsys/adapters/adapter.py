--- conflicted
+++ resolved
@@ -940,13 +940,7 @@
     sink_locations = remove_duplicate_locations(
         [sink.input_location for sink in adapter.sink_data]
     )
-<<<<<<< HEAD
-    #positions = machine_locations + source_locations + sink_locations
-    positions = machine_locations
-
-=======
     positions = machine_locations + source_locations + sink_locations
->>>>>>> dbe92b82
     for location in positions:
         if positions.count(location) > 1:
             raise ValueError(f"Multiple objects are positioned at the same location: {location}")
