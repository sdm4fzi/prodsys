from __future__ import annotations

from abc import ABC, abstractmethod
from hashlib import md5
from typing import List, Any, Set, Optional, Tuple, Union
from pydantic import BaseModel, ConfigDict, field_validator, ValidationError, ValidationInfo

import logging
logger = logging.getLogger(__name__)

# from prodsys.models import (
#     time_model_data,
#     node_data,
#     product_data,
#     queue_data,
#     resource_data,
#     state_data,
#     processes_data,
#     sink_data,
#     source_data,
#     scenario_data,
# )
from prodsys.models import time_model_data as time_model_data_module
from prodsys.models import state_data as state_data_module
from prodsys.models import processes_data as processes_data_module
from prodsys.models import sink_data as sink_data_module
from prodsys.models import source_data as source_data_module
from prodsys.models import resource_data as resource_data_module
from prodsys.models import product_data as product_data_module
from prodsys.models import queue_data as queue_data_module
from prodsys.models import node_data as node_data_module
from prodsys.models import scenario_data as scenario_data_module




from prodsys.util import util


def get_machines(adapter: ProductionSystemAdapter) -> List[resource_data_module.ProductionResourceData]:
    """
    Returns a list of all machines in the adapter.

    Args:
        adapter (ProductionSystemAdapter): ProductionSystemAdapter object

    Returns:
        List[resource_data_module.ProductionResourceData]: List of all machines in the adapter
    """
    return [
        resource
        for resource in adapter.resource_data
        if isinstance(resource, resource_data_module.ProductionResourceData)
    ]


def get_transport_resources(
    adapter: ProductionSystemAdapter,
) -> List[resource_data_module.TransportResourceData]:
    """
    Returns a list of all transport resources in the adapter.

    Args:
        adapter (ProductionSystemAdapter): ProductionSystemAdapter object

    Returns:
        List[resource_data_module.TransportResourceData]: List of all transport resources in the adapter
    """
    return [
        resource
        for resource in adapter.resource_data
        if isinstance(resource, resource_data_module.TransportResourceData)
    ]


def get_set_of_IDs(list_of_objects: List[Any]) -> Set[str]:
    """
    Returns a set of all IDs of the objects in the list, by utilizing the ID attribute of the objects.

    Args:
        list_of_objects (List[Any]): List of objects that have an ID attribute

    Returns:
        Set[str]: Set of all IDs of the objects in the list
    """
    return set([obj.ID for obj in list_of_objects])


def get_default_queues_for_resource(
    resource: resource_data_module.ProductionResourceData,
    queue_capacity: Union[float, int] = 0.0,
) -> Tuple[List[queue_data_module.QueueData], List[queue_data_module.QueueData]]:
    """
    Returns a tuple of two lists of default queues for the given resource. The first list contains the default input queues and the second list contains the default output queues.

    Args:
        resource (resource_data_module.ProductionResourceData): Resource for which the default queues should be returned
        queue_capacity (Union[float, int], optional): Capacity of the default queues. Defaults to 0.0 (infinite queue).

    Returns:
        Tuple[List[queue_data_module.QueueData], List[queue_data_module.QueueData]]: Tuple of two lists of default queues for the given resource
    """
    input_queues = [
        queue_data_module.QueueData(
            ID=resource.ID + "_default_input_queue",
            description="Default input queue of " + resource.ID,
            capacity=queue_capacity,
        )
    ]
    output_queues = [
        queue_data_module.QueueData(
            ID=resource.ID + "_default_output_queue",
            description="Default output queue of " + resource.ID,
            capacity=queue_capacity,
        )
    ]
    return input_queues, output_queues


def remove_queues_from_resource(
    machine: resource_data_module.ProductionResourceData, adapter: ProductionSystemAdapter
) -> ProductionSystemAdapter:
    if machine.input_queues or machine.output_queues:
        for queue_ID in machine.input_queues + machine.output_queues:
            for queue in adapter.queue_data:
                if queue.ID == queue_ID:
                    adapter.queue_data.remove(queue)
                    break
        for machine in get_machines(adapter):
            machine.input_queues = []
            machine.output_queues = []
        return adapter


def remove_unused_queues_from_adapter(adapter: ProductionSystemAdapter) -> ProductionSystemAdapter:
    for queue in adapter.queue_data:
        if not any(
            [
                queue.ID in machine.input_queues + machine.output_queues
                for machine in get_machines(adapter)
                if machine.input_queues or machine.output_queues
            ]
            + [queue.ID in source.output_queues for source in adapter.source_data]
            + [queue.ID in sink.input_queues for sink in adapter.sink_data]
        ):
            adapter.queue_data.remove(queue)
    return adapter


def add_default_queues_to_resources(
    adapter: ProductionSystemAdapter, queue_capacity=0.0
) -> ProductionSystemAdapter:
    """
    Convenience function to add default queues to all machines in the adapter.

    Args:
        adapter (ProductionSystemAdapter): ProductionSystemAdapter object
        queue_capacity (float, optional): Capacity of the default queues. Defaults to 0.0 (infinite queue).

    Returns:
        ProductionSystemAdapter: ProductionSystemAdapter object with default queues added to all machines
    """
    for machine in get_machines(adapter):
        remove_queues_from_resource(machine, adapter)
        remove_unused_queues_from_adapter(adapter)
        input_queues, output_queues = get_default_queues_for_resource(
            machine, queue_capacity
        )
        machine.input_queues = list(get_set_of_IDs(input_queues))
        machine.output_queues = list(get_set_of_IDs(output_queues))
        adapter.queue_data += input_queues + output_queues
    return adapter


def get_default_queue_for_source(
    source: source_data_module.SourceData, queue_capacity=0.0
) -> queue_data_module.QueueData:
    """
    Returns a default queue for the given source.

    Args:
        source (source_data_module.SourceData): Source for which the default queue should be returned
        queue_capacity (float, optional): Capacity of the default queue. Defaults to 0.0 (infinite queue).

    Returns:
        queue_data_module.QueueData: Default queue for the given source
    """
    return queue_data_module.QueueData(
        ID=source.ID + "_default_output_queue",
        description="Default output queue of " + source.ID,
        capacity=queue_capacity,
    )


def add_default_queues_to_sources(
    adapter: ProductionSystemAdapter, queue_capacity=0.0
) -> ProductionSystemAdapter:
    """
    Convenience function to add default queues to all sources in the adapter.

    Args:
        adapter (ProductionSystemAdapter): ProductionSystemAdapter object
        queue_capacity (float, optional): Capacity of the default queues. Defaults to 0.0 (infinite queue).

    Returns:
        ProductionSystemAdapter: ProductionSystemAdapter object with default queues added to all sources
    """
    for source in adapter.source_data:
        if not source.output_queues:
            output_queues = [get_default_queue_for_source(source, queue_capacity)]
            source.output_queues = list(get_set_of_IDs(output_queues))
            adapter.queue_data += output_queues
    return adapter


def get_default_queue_for_sink(
    sink: sink_data_module.SinkData, queue_capacity=0.0
) -> queue_data_module.QueueData:
    """
    Returns a default queue for the given sink.

    Args:
        sink (sink_data_module.SinkData): Sink for which the default queue should be returned
        queue_capacity (float, optional): Capacity of the default queue. Defaults to 0.0 (infinite queue).

    Returns:
        queue_data_module.QueueData: Default queue for the given sink
    """
    return queue_data_module.QueueData(
        ID=sink.ID + "_default_input_queue",
        description="Default input queue of " + sink.ID,
        capacity=queue_capacity,
    )


def add_default_queues_to_sinks(
    adapter: ProductionSystemAdapter, queue_capacity=0.0
) -> ProductionSystemAdapter:
    """
    Convenience function to add default queues to all sinks in the adapter.

    Args:
        adapter (ProductionSystemAdapter): ProductionSystemAdapter object
        queue_capacity (float, optional): Capacity of the default queues. Defaults to 0.0 (infinite queue).

    Returns:
        ProductionSystemAdapter: ProductionSystemAdapter object with default queues added to all sinks
    """
    for sink in adapter.sink_data:
        if not sink.input_queues:
            input_queues = [get_default_queue_for_sink(sink, queue_capacity)]
            sink.input_queues = list(get_set_of_IDs(input_queues))
            adapter.queue_data += input_queues
    return adapter


def add_default_queues_to_adapter(
    adapter: ProductionSystemAdapter, queue_capacity=0.0
) -> ProductionSystemAdapter:
    """
    Convenience function to add default queues to all machines, sources and sinks in the adapter.

    Args:
        adapter (ProductionSystemAdapter): ProductionSystemAdapter object
        queue_capacity (float, optional): Capacity of the default queues. Defaults to 0.0 (infinite queue).

    Returns:
        ProductionSystemAdapter: ProductionSystemAdapter object with default queues added to all machines, sources and sinks
    """
    adapter = add_default_queues_to_resources(adapter, queue_capacity)
    adapter = add_default_queues_to_sources(adapter, queue_capacity)
    adapter = add_default_queues_to_sinks(adapter, queue_capacity)
    return adapter


class ProductionSystemAdapter(ABC, BaseModel):
    """
    A ProductionSystemAdapter serves as a n abstract base class of a data container to represent a production system. It is based on the `prodsys.models` module, but is also compatible with the `prodsys.express` API.
    It is used as the basis for all simulation and optimization algorithms in prodsys and comes with complete data validation. 
    Thereby, it is assured that the expected data is used for simulation and optimization. If the data is not valid, an error is raised with information about the reasons for invalidity.
    The adapter targets easy integration of algorithms with each other in different environments. 
    Therefore, the adapter can even be used for integration of new algorithms by serving as a defined data interface. 

    Args:
        ID (str, optional): ID of the production system. Defaults to "".
        seed (int, optional): Seed for the random number generator used in simulation. Defaults to 0.
        time_model_data (List[time_model_data_module.TIME_MODEL_DATA], optional): List of time models used by the entities in the production system. Defaults to [].
        state_data (List[state_data_module.STATE_DATA_UNION], optional): List of states used by the resources in the production system. Defaults to [].
        process_data (List[processes_data_module.PROCESS_DATA_UNION], optional): List of processes required by products and provided by resources in the production system. Defaults to [].
        queue_data (List[queue_data_module.QueueData], optional): List of queues used by the resources, sources and sinks in the production system. Defaults to [].
        node_data (List[resource_data_module.NodeData], optional): List of nodes in the production system. Defaults to [].
        resource_data (List[resource_data_module.RESOURCE_DATA_UNION], optional): List of resources in the production system. Defaults to [].
        product_data (List[product_data_module.ProductData], optional): List of products in the production system. Defaults to []
        sink_data (List[sink_data_module.SinkData], optional): List of sinks in the production system. Defaults to [].
        source_data (List[source_data_module.SourceData], optional): List of sources in the production system. Defaults to [].
        scenario_data (Optional[scenario_data_module.ScenarioData], optional): Scenario data of the production system used for optimization. Defaults to None.
        valid_configuration (bool, optional): Indicates if the configuration is valid. Defaults to True.
        reconfiguration_cost (float, optional): Cost of reconfiguration in a optimization scenario. Defaults to 0.
    """
    # TODO: add check, that throws an error, if items have the same ID!
    ID: str = ""
    seed: int = 0
    time_model_data: List[time_model_data_module.TIME_MODEL_DATA] = []
    state_data: List[state_data_module.STATE_DATA_UNION] = []
    process_data: List[processes_data_module.PROCESS_DATA_UNION] = []
    queue_data: List[queue_data_module.QueueData] = []
    node_data: List[node_data_module.NodeData] = []
    resource_data: List[resource_data_module.RESOURCE_DATA_UNION] = []
    product_data: List[product_data_module.ProductData] = []
    sink_data: List[sink_data_module.SinkData] = []
    source_data: List[source_data_module.SourceData] = []
    scenario_data: Optional[scenario_data_module.ScenarioData] = None


    valid_configuration: bool = True
    reconfiguration_cost: float = 0


    model_config = ConfigDict(
        validate_assignment=True,
        json_schema_extra={
            "examples": [{
                "ID": "Example Adapter",
                "valid_configuration": True,
                "reconfiguration_cost": 0,
                "seed": 24,
                "time_model_data": [
                    {
                        "ID": "function_time_model_1",
                        "description": "normal distribution time model with 20 minutes",
                        "distribution_function": "normal",
                        "location": 14.3,
                        "scale": 5.0,
                        "batch_size": 100,
                    },
                    {
                        "ID": "function_time_model_2",
                        "description": "constant distribution time model with 10 minutes",
                        "distribution_function": "constant",
                        "location": 15.0,
                        "scale": 0.0,
                        "batch_size": 100,
                    },
                    {
                        "ID": "function_time_model_3",
                        "description": "normal distribution time model with 20 minutes",
                        "distribution_function": "normal",
                        "location": 20.0,
                        "scale": 5.0,
                        "batch_size": 100,
                    },
                    {
                        "ID": "function_time_model_4",
                        "description": "exponential distribution time model with 100 minutes",
                        "distribution_function": "exponential",
                        "location": 52.0,
                        "scale": 0.0,
                        "batch_size": 100,
                    },
                    {
                        "ID": "function_time_model_5",
                        "description": "exponential distribution time model with 150 minutes",
                        "distribution_function": "exponential",
                        "location": 150.0,
                        "scale": 0.0,
                        "batch_size": 100,
                    },
                    {
                        "ID": "sequential_time_model_1",
                        "description": "Sequential time model",
                        "sequence": [25.0, 13.0, 15.0, 16.0, 17.0, 20.0, 21.0],
                    },
                    {
                        "ID": "manhattan_time_model_1",
                        "description": "manhattan time model with speed 180 m/min = 3 m/s",
                        "speed": 30.0,
                        "reaction_time": 0.15,
                    },
                    {
                        "ID": "function_time_model_7",
                        "description": "exponential distribution time model with 300 minutes",
                        "distribution_function": "exponential",
                        "location": 300.0,
                        "scale": 0.0,
                        "batch_size": 100,
                    },
                    {
                        "ID": "function_time_model_8",
                        "description": "normal distribution time model with 15 minutes",
                        "distribution_function": "normal",
                        "location": 15.0,
                        "scale": 3.0,
                        "batch_size": 100,
                    },
                ],
                "state_data": [
                    {
                        "ID": "Breakdownstate_1",
                        "description": "Breakdown state machine 1",
                        "time_model_id": "function_time_model_5",
                        "type": "BreakDownState",
                        "repair_time_model_id": "function_time_model_8",
                    },
                    {
                        "ID": "Breakdownstate_2",
                        "description": "Breakdown state machine 2",
                        "time_model_id": "function_time_model_5",
                        "type": "BreakDownState",
                        "repair_time_model_id": "function_time_model_8",
                    },
                    {
                        "ID": "Setup_State_1",
                        "description": "Setup state machine 1",
                        "time_model_id": "function_time_model_2",
                        "type": "SetupState",
                        "origin_setup": "P1",
                        "target_setup": "P2",
                    },
                    {
                        "ID": "Setup_State_2",
                        "description": "Setup state machine 2",
                        "time_model_id": "function_time_model_2",
                        "type": "SetupState",
                        "origin_setup": "P2",
                        "target_setup": "P1",
                    },
                    {
                        "ID": "Setup_State_3",
                        "description": "Setup state machine 3",
                        "time_model_id": "function_time_model_2",
                        "type": "SetupState",
                        "origin_setup": "P1",
                        "target_setup": "P3",
                    },
                    {
                        "ID": "Setup_State_4",
                        "description": "Setup state machine 3",
                        "time_model_id": "function_time_model_3",
                        "type": "SetupState",
                        "origin_setup": "P3",
                        "target_setup": "P1",
                    },
                    {
                        "ID": "ProcessBreakdownState_1",
                        "description": "Breakdown state process 1",
                        "time_model_id": "function_time_model_7",
                        "type": "ProcessBreakDownState",
                        "repair_time_model_id": "function_time_model_8",
                        "process_id": "P1",
                    },
                ],
                "process_data": [
                    {
                        "ID": "P1",
                        "description": "Process 1",
                        "time_model_id": "function_time_model_1",
                        "type": "ProductionProcesses",
                    },
                    {
                        "ID": "P2",
                        "description": "Process 2",
                        "time_model_id": "function_time_model_2",
                        "type": "ProductionProcesses",
                    },
                    {
                        "ID": "P3",
                        "description": "Process 3",
                        "time_model_id": "function_time_model_3",
                        "type": "ProductionProcesses",
                    },
                    {
                        "ID": "TP1",
                        "description": "Transport Process 1",
                        "time_model_id": "manhattan_time_model_1",
                        "type": "TransportProcesses",
                    },
                ],
                "queue_data": [
                    {
                        "ID": "IQ1",
                        "description": "Input-queue 1 for R1",
                        "capacity": 10,
                    },
                    {
                        "ID": "OQ1",
                        "description": "Output-queue 1 for R1",
                        "capacity": 10,
                    },
                    {
                        "ID": "OQ2",
                        "description": "Output-queue 2 for R2",
                        "capacity": 10,
                    },
                    {
                        "ID": "IQ2",
                        "description": "Input-queue 2 for R3",
                        "capacity": 10,
                    },
                    {
                        "ID": "OQ3",
                        "description": "Output-queue 3 for R3",
                        "capacity": 10,
                    },
                    {
                        "ID": "SourceQueue",
                        "description": "Output-Queue for all sources",
                        "capacity": 0,
                    },
                    {
                        "ID": "SinkQueue",
                        "description": "Input-Queue for all sinks",
                        "capacity": 0,
                    },
                    {
                        "ID": "IQ9",
                        "description": "Input-queue 1 for R2",
                        "capacity": 10,
                    },
                ],
                "resource_data": [
                    {
                        "ID": "R1",
                        "description": "Resource 1",
                        "capacity": 2,
                        "location": [10.0, 10.0],
                        "controller": "PipelineController",
                        "control_policy": "FIFO",
                        "process_ids": ["P1", "P2"],
                        "process_capacities": [2, 1],
                        "state_ids": [
                            "Breakdownstate_1",
                            "Setup_State_1",
                            "Setup_State_2",
                            "ProcessBreakdownState_1",
                        ],
                        "input_queues": ["IQ1"],
                        "output_queues": ["OQ1"],
                    },
                    {
                        "ID": "R2",
                        "description": "Resource 2",
                        "capacity": 1,
                        "location": [20.0, 10.0],
                        "controller": "PipelineController",
                        "control_policy": "FIFO",
                        "process_ids": ["P2", "P3"],
                        "process_capacities": None,
                        "state_ids": ["Breakdownstate_2"],
                        "input_queues": ["IQ9"],
                        "output_queues": ["OQ2"],
                    },
                    {
                        "ID": "R3",
                        "description": "Resource 3",
                        "capacity": 2,
                        "location": [20.0, 20.0],
                        "controller": "PipelineController",
                        "control_policy": "FIFO",
                        "process_ids": ["P1", "P3"],
                        "process_capacities": [1, 2],
                        "state_ids": [
                            "Breakdownstate_1",
                            "Breakdownstate_2",
                            "Setup_State_3",
                            "Setup_State_4",
                        ],
                        "input_queues": ["IQ2"],
                        "output_queues": ["OQ3"],
                    },
                    {
                        "ID": "R4",
                        "description": "Resource 3",
                        "capacity": 2,
                        "location": [10.0, 20.0],
                        "controller": "PipelineController",
                        "control_policy": "FIFO",
                        "process_ids": ["P1", "P3"],
                        "process_capacities": [2, 2],
                        "state_ids": [
                            "Breakdownstate_1",
                            "Setup_State_3",
                            "Setup_State_4",
                        ],
                        "input_queues": ["IQ2"],
                        "output_queues": ["OQ3"],
                    },
                    {
                        "ID": "TR1",
                        "description": "Transport Resource 1",
                        "capacity": 1,
                        "location": [15.0, 15.0],
                        "controller": "TransportController",
                        "control_policy": "FIFO",
                        "process_ids": ["TP1"],
                        "process_capacities": None,
                        "state_ids": ["Breakdownstate_1"],
                    },
                    {
                        "ID": "TR2",
                        "description": "Transport Resource 2",
                        "capacity": 1,
                        "location": [15.0, 20.0],
                        "controller": "TransportController",
                        "control_policy": "SPT_transport",
                        "process_ids": ["TP1"],
                        "process_capacities": None,
                        "state_ids": ["Breakdownstate_1"],
                    },
                ],
                "product_data": [
                    {
                        "ID": "Product_1",
                        "description": "Product 1",
                        "product_type": "Product_1",
                        "processes": ["P1", "P2", "P3"],
                        "transport_process": "TP1",
                    },
                    {
                        "ID": "Product_2",
                        "description": "Product 2",
                        "product_type": "Product_2",
                        "processes": ["P1", "P2", "P3", "P1"],
                        "transport_process": "TP1",
                    },
                    {
                        "ID": "Product_3",
                        "description": "Product 3",
                        "product_type": "Product_3",
                        "processes": {"P1": ["P2", "P3"], "P2": [], "P3": []},
                        "transport_process": "TP1",
                    },
                ],
                "sink_data": [
                    {
                        "ID": "SK1",
                        "description": "Sink 1",
                        "location": [50.0, 50.0],
                        "product_type": "Product_1",
                        "input_queues": ["SinkQueue"],
                    },
                    {
                        "ID": "SK2",
                        "description": "Sink 2",
                        "location": [55.0, 50.0],
                        "product_type": "Product_2",
                        "input_queues": ["SinkQueue"],
                    },
                    {
                        "ID": "SK3",
                        "description": "Sink 3",
                        "location": [45.0, 50.0],
                        "product_type": "Product_3",
                        "input_queues": ["SinkQueue"],
                    },
                ],
                "source_data": [
                    {
                        "ID": "S1",
                        "description": "Source 1",
                        "location": [0.0, 0.0],
                        "product_type": "Product_1",
                        "time_model_id": "function_time_model_4",
                        "router": "SimpleRouter",
                        "routing_heuristic": "shortest_queue",
                        "output_queues": ["SourceQueue"],
                    },
                    {
                        "ID": "S2",
                        "description": "Source 2",
                        "location": [30.0, 30.0],
                        "product_type": "Product_2",
                        "time_model_id": "function_time_model_4",
                        "router": "SimpleRouter",
                        "routing_heuristic": "shortest_queue",
                        "output_queues": ["SourceQueue"],
                    },
                    {
                        "ID": "S3",
                        "description": "Source 3",
                        "location": [40.0, 30.0],
                        "product_type": "Product_3",
                        "time_model_id": "function_time_model_4",
                        "router": "SimpleRouter",
                        "routing_heuristic": "shortest_queue",
                        "output_queues": ["SourceQueue"],
                    },
                ],
                "scenario_data": None,
            }
            ]
        }
    )

    def hash(self) -> str:
        """
        Generates a hash of the adapter based on the hash of all contained entities. Only information describing the physical structure and functionality of the production system is considered. Can be used to compare two production systems of adapters for functional equality.

        Returns:
            str: Hash of the adapter
        """
        return md5(
            ("".join(
                [
                *sorted([time_model.hash() for time_model in self.time_model_data]),
                *sorted([state.hash(self) for state in self.state_data]),
                *sorted([process.hash(self) for process in self.process_data]),
                *sorted([res.hash(self) for res in self.resource_data]),
                *sorted([queue.hash() for queue in self.queue_data]),
                *sorted([node.hash() for node in self.node_data]),
                *sorted([product.hash(self) for product in self.product_data]),
                *sorted([sink.hash(self) for sink in self.sink_data]),
                *sorted([source.hash(self) for source in self.source_data])
                ]
            )).encode("utf-8")
            ).hexdigest()

    @field_validator("state_data")
    def check_states(cls, states: List[state_data_module.STATE_DATA_UNION], info: ValidationInfo):
        values = info.data
        for state in states:
            time_models = get_set_of_IDs(values["time_model_data"])
            if state.time_model_id not in time_models:
                raise ValueError(
                    f"The time model {state.time_model_id} of state {state.ID} is not a valid time model of {time_models}."
                )
        return states

    @field_validator("process_data")
    def check_processes(cls, processes: List[processes_data_module.PROCESS_DATA_UNION], info: ValidationInfo):
        values = info.data
        for process in processes:
            if isinstance(process, processes_data_module.CompoundProcessData) or isinstance(process, processes_data_module.RequiredCapabilityProcessData):
                continue
            time_models = get_set_of_IDs(values["time_model_data"])
            if process.time_model_id not in time_models:
                raise ValueError(
                    f"The time model {process.time_model_id} of process {process.ID} is not a valid time model of {time_models}."
                )
        return processes

    @field_validator("resource_data")
    def check_resources(cls, resources: List[resource_data_module.RESOURCE_DATA_UNION], info: ValidationInfo):
        values = info.data
        for resource in resources:
            processes = get_set_of_IDs(values["process_data"])
            for process in resource.process_ids:
                if process not in processes:
                    raise ValueError(
                        f"The process {process} of resource {resource.ID} is not a valid process of {processes}."
                    )
            states = get_set_of_IDs(values["state_data"])
            for state in resource.state_ids:
                if state not in states:
                    raise ValueError(
                        f"The state {state} of resource {resource.ID} is not a valid state of {states}."
                    )
            if isinstance(resource, resource_data_module.ProductionResourceData):
                queues = get_set_of_IDs(values["queue_data"])
                if resource.input_queues and resource.output_queues:
                    for queue in resource.input_queues + resource.output_queues:
                        if queue not in queues:
                            raise ValueError(
                                f"The queue {queue} of resource {resource.ID} is not a valid queue of {queues}."
                            )
                else:
                    input_queues, output_queues = get_default_queues_for_resource(resource)
                    resource.input_queues = list(get_set_of_IDs(input_queues))
                    resource.output_queues = list(get_set_of_IDs(output_queues))
                    values["queue_data"] += input_queues + output_queues

        return resources

    @field_validator("product_data")
    def check_products(cls, products: List[product_data_module.ProductData], info: ValidationInfo):
        values = info.data
        for product in products:
            all_processes = get_set_of_IDs(values["process_data"])
            if product.transport_process not in all_processes:
                raise ValidationError(
                    f"The transport process {product.transport_process} of product {product.ID} is not a valid process of {all_processes}."
                )
            required_processes = set()
            if isinstance(product.processes, list) and isinstance(
                product.processes[0], str
            ):
                required_processes = set(product.processes)
            elif isinstance(product.processes, list) and isinstance(
                product.processes[0], list
            ):
                required_processes = set(util.flatten(product.processes))
            elif isinstance(product.processes, dict):
                required_processes = set(product.processes.keys())
            if required_processes - all_processes != set():
                raise ValueError(
                    f"The processes {required_processes - all_processes} of product {product.ID} are not a valid processes of {all_processes}."
                )

        return products

    @field_validator("sink_data")
    def check_sinks(cls, sinks: List[sink_data_module.SinkData], info: ValidationInfo):
        values = info.data
        for sink in sinks:
            try:
                products = get_set_of_IDs(values["product_data"])
            except KeyError:
                raise ValueError("Product data is missing or faulty.")
            if sink.product_type not in products:
                raise ValueError(
                    f"The product type {sink.product_type} of sink {sink.ID} is not a valid product of {products}."
                )
            if not sink.input_queues:
                input_queue = get_default_queue_for_sink(sink)
                sink.input_queues = list(get_set_of_IDs([input_queue]))
                values["queue_data"] += [input_queue]
                continue
            queues = get_set_of_IDs(values["queue_data"])
            for q in sink.input_queues:
                if q not in queues:
                    raise ValueError(
                        f"The queue {q} of sink {sink.ID} is not a valid queue of {queues}."
                    )
                for queue in values["queue_data"]:
                    if queue.ID == q:
                        if queue.capacity != 0:
                            logger.warning(
                                f"The capacity of the queue {queue.ID} of sink {sink.ID} is limited. This might lead to unexpected behavior so it was changed to infinity."
                            )
                            queue.capacity = 0
        return sinks

    @field_validator("source_data")
    def check_sources(cls, sources: List[source_data_module.SourceData], info: ValidationInfo):
        values = info.data
        for source in sources:
            time_models = get_set_of_IDs(values["time_model_data"])
            if source.time_model_id not in time_models:
                raise ValueError(
                    f"The time model {source.time_model_id} of source {source.ID} is not a valid time model of {time_models}."
                )
            try:
                products = get_set_of_IDs(values["product_data"])
            except KeyError:
                raise ValueError("Product data is missing or faulty.")
            if source.product_type not in products:
                raise ValueError(
                    f"The product type {source.product_type} of source {source.ID} is not a valid product of {products}."
                )
            if not source.output_queues:
                output_queue = get_default_queue_for_source(source)
                source.output_queues = list(get_set_of_IDs([output_queue]))
                values["queue_data"] += [output_queue]
                continue
            queues = get_set_of_IDs(values["queue_data"])
            for q in source.output_queues:
                if q not in queues:
                    raise ValueError(
                        f"The queue {q} of source {source.ID} is not a valid queue of {queues}."
                    )
        return sources

    @abstractmethod
    def read_data(self, file_path: str, scenario_file_path: Optional[str] = None):
        """
        Reads the data from the given file path and scenario file path.

        Args:
            file_path (str): File path for the production system configuration
            scenario_file_path (Optional[str], optional): File path for the scenario data. Defaults to None.
        """
        pass

    @abstractmethod
    def write_data(self, file_path: str):
        """
        Writes the data to the given file path.

        Args:
            file_path (str): File path for the production system configuration
        """
        pass

    def read_scenario(self, scenario_file_path: str):
        self.scenario_data = scenario_data_module.ScenarioData.parse_file(scenario_file_path)

    def validate_proceses_available(self):
        required_processes = set(
            util.flatten([product.processes for product in self.product_data])
        )
        available_processes = set()
        for resource in self.resource_data:
            for process in resource.process_ids:
                available_processes.add(process)
        if required_processes > available_processes:
            raise ValueError(
                f"The processes {required_processes - available_processes} are not available."
            )

    def validate_configuration(self):
        """
        Checks if the configuration is physically valid, i.e. if all resources are positioned at different locations and if all required processes are available.

        Raises:
            ValueError: If multiple objects are positioned at the same location.
            ValueError: If not all required process are available.
            ValueError: If not all links are available for LinkTransportProcesses.
        """
        assert_no_redudant_locations(self)
        assert_required_processes_in_resources_available(self)
        assert_all_links_available(self)


def remove_duplicate_locations(input_list: List[List[float]]) -> List[List[float]]:
    return [list(x) for x in set(tuple(x) for x in input_list)]


def assert_no_redudant_locations(adapter: ProductionSystemAdapter):
    """
    Asserts that no multiple objects are positioned at the same location.

    Args:
        adapter (ProductionSystemAdapter): Production system configuration

    Raises:
        ValueError: If multiple objects are positioned at the same location.
    """
    machine_locations = [machine.location for machine in get_machines(adapter)]
    source_locations = remove_duplicate_locations(
        [source.location for source in adapter.source_data]
    )
    sink_locations = remove_duplicate_locations(
        [sink.location for sink in adapter.sink_data]
    )
    positions = machine_locations + source_locations + sink_locations
    for location in positions:
        if positions.count(location) > 1:
            raise ValueError(f"Multiple objects are positioned at the same location: {location}")

def assert_all_links_available(adapter: ProductionSystemAdapter):
    """
    Asserts that all links are valid, so that the start and target of the link are valid locations.

    Args:
        adapter (ProductionSystemAdapter): Production system configuration

    Raises:
        ValueError: If the start or target of a link is not a valid location.
    """
    link_transport_processes = [process for process in adapter.process_data if isinstance(process, processes_data_module.LinkTransportProcessData)]
    if not link_transport_processes:
        return 
    nodes = get_set_of_IDs(adapter.node_data)
    resources = get_set_of_IDs(adapter.resource_data)
    sources = get_set_of_IDs(adapter.source_data)
    sinks = get_set_of_IDs(adapter.sink_data)
    all_location_ids = nodes | resources | sources | sinks
    for link_transport_process in link_transport_processes:
        link_pairs: List[List[str]] = []
        if isinstance(link_transport_process.links, dict):
            for start, targets in link_transport_process.links.items():
                for target in targets:
                    link_pairs.append([start, target])
        else:
            link_pairs = link_transport_process.links
        for start, target in link_pairs:
            if start not in all_location_ids:
                raise ValueError(
                    f"The link from {start} to {target} of process {link_transport_process.ID} is not a valid location because {start} is no valid location id."
                )
            if target not in all_location_ids:
                raise ValueError(
                    f"The link from {start} to {target} of process {link_transport_process.ID} is not a valid location because {target} is no valid location id."
                )


def check_for_clean_compound_processes(
        adapter_object: ProductionSystemAdapter,
) -> bool:
    """
    Checks that the compound processes are clean, i.e. that they do not contain compund processes and normal processes at the same time.

    Args:
        adapter_object (ProductionSystemAdapter): Production system configuration

    Returns:
        bool: True if the compound processes are clean, False otherwise
    """
    possible_production_processes_ids = get_possible_production_processes_IDs(adapter_object)
    if any(isinstance(process_id, tuple) for process_id in possible_production_processes_ids) and any(isinstance(process_id, str) for process_id in possible_production_processes_ids):
        return False
    return True

def get_possible_production_processes_IDs(
    adapter_object: ProductionSystemAdapter,
) -> Union[List[str], List[Tuple[str, ...]]]:
    """
    Returns all possible production processes IDs that can be used in the production system. 
    Compund processes are grouped as touples, whereas individual processes are represented as strings.

    Args:
        adapter_object (ProductionSystemAdapter): Production system configuration

    Returns:
        Union[List[str], List[Tuple[str, ...]]]: List of production process IDs
    """
    possible_processes = [process for process in adapter_object.process_data if not isinstance(process, processes_data_module.TransportProcessData) and not isinstance(process, processes_data_module.RequiredCapabilityProcessData)]  
    compund_processes = [process for process in adapter_object.process_data if isinstance(process, processes_data_module.CompoundProcessData)]
    compound_process_id_tuples = [tuple(compound_process.process_ids) for compound_process in compund_processes]

    compound_processes_ids = set([compound_process.ID for compound_process in compund_processes])
    compound_processes_contained_process_ids = set(util.flatten(compound_process_id_tuples))
    individual_processes_ids = [process.ID for process in possible_processes if process.ID not in compound_processes_contained_process_ids and process.ID not in compound_processes_ids]
    
    return individual_processes_ids + compound_process_id_tuples


def get_possible_transport_processes_IDs(
    adapter_object: ProductionSystemAdapter,
) -> List[str]:
    possible_processes = adapter_object.process_data
    return [
        process.ID
        for process in possible_processes
        if isinstance(process, processes_data_module.TransportProcessData)
    ]


def get_production_processes_from_ids(
    adapter_object: ProductionSystemAdapter, process_ids: List[str]
) -> List[processes_data_module.PROCESS_DATA_UNION]:
    processes = []
    for process_id in process_ids:
        for process in adapter_object.process_data:
<<<<<<< HEAD
            if process.ID == process_id and (isinstance(process, processes_data.ProductionProcessData) or isinstance(process, processes_data.ReworkProcessData)):
=======
            if process.ID == process_id and isinstance(process, processes_data_module.ProductionProcessData):
>>>>>>> 63cd227e
                processes.append(process)
                break
    return processes


def get_transport_processes_from_ids(
    adapter_object: ProductionSystemAdapter, process_ids: List[str]
) -> List[processes_data_module.PROCESS_DATA_UNION]:
    processes = []
    for process_id in process_ids:
        for process in adapter_object.process_data:
            if process.ID == process_id and isinstance(process, processes_data_module.TransportProcessData) and not (hasattr(process, "capability") and getattr(process, "capability")):
                processes.append(process)
                break
    return processes

def get_capability_processes_from_ids(
        adapter_object: ProductionSystemAdapter, process_ids: List[str]
) -> List[processes_data_module.PROCESS_DATA_UNION]:
    processes = []
    for process_id in process_ids:
        for process in adapter_object.process_data:
            if process.ID == process_id and (isinstance(process, processes_data_module.CapabilityProcessData) or (hasattr(process, "capability") and getattr(process, "capability"))):
                processes.append(process)
                break
    return processes


def get_compound_processes_from_ids(
    adapter_object: ProductionSystemAdapter, process_ids: List[str]
) -> List[processes_data_module.PROCESS_DATA_UNION]:
    processes = []
    for process_id in process_ids:
        for process in adapter_object.process_data:
            if process.ID == process_id and isinstance(process, processes_data_module.CompoundProcessData):
                processes.append(process)
    return processes


def get_required_capability_processes_from_ids(
    adapter_object: ProductionSystemAdapter, process_ids: List[str]
) -> List[processes_data_module.PROCESS_DATA_UNION]:
    processes = []
    for process_id in process_ids:
        for process in adapter_object.process_data:
            if process.ID == process_id and isinstance(process, processes_data_module.RequiredCapabilityProcessData):
                processes.append(process)
    return processes

def get_contained_production_processes_from_compound_processes(
    adapter_object: ProductionSystemAdapter, compound_processes: List[processes_data_module.CompoundProcessData]
) -> List[processes_data_module.PROCESS_DATA_UNION]:
    processes = []
    for compound_process in compound_processes:
        for process_id in compound_process.process_ids:
            processes = get_production_processes_from_ids(adapter_object, [process_id])
            if len(processes) > 1:
                raise ValueError(f"Multiple processes with ID {process_id} found.")
            if processes:
                process = processes[0]
                processes.append(process)
    return processes

def get_contained_capability_processes_from_compound_processes(
    adapter_object: ProductionSystemAdapter, compound_processes: List[processes_data_module.CompoundProcessData]
) -> List[processes_data_module.PROCESS_DATA_UNION]:
    processes = []
    for compound_process in compound_processes:
        for process_id in compound_process.process_ids:
            processes = get_capability_processes_from_ids(adapter_object, [process_id])
            if len(processes) > 1:
                raise ValueError(f"Multiple processes with ID {process_id} found.")
            if processes:
                process = processes[0]
                processes.append(process)
    return processes

def get_contained_transport_processes_from_compound_processes(
    adapter_object: ProductionSystemAdapter, compound_processes: List[processes_data_module.CompoundProcessData]
) -> List[processes_data_module.PROCESS_DATA_UNION]:
    processes = []
    for compound_process in compound_processes:
        for process_id in compound_process.process_ids:
            processes = get_transport_processes_from_ids(adapter_object, [process_id])
            if len(processes) > 1:
                raise ValueError(f"Multiple processes with ID {process_id} found.")
            if processes:
                process = processes[0]
                processes.append(process)
    return processes
    

def get_contained_required_capability_processes_from_compound_processes(
    adapter_object: ProductionSystemAdapter, compound_processes: List[processes_data_module.CompoundProcessData]
) -> List[processes_data_module.PROCESS_DATA_UNION]:
    processes = []
    for compound_process in compound_processes:
        for process_id in compound_process.process_ids:
            processes = get_required_capability_processes_from_ids(adapter_object, [process_id])
            if len(processes) > 1:
                raise ValueError(f"Multiple processes with ID {process_id} found.")
            process = processes[0]
            processes.append(process)
    return processes


<<<<<<< HEAD
def assert_production_processes_available(available: List[Union[processes_data.ProductionProcessData, processes_data.ReworkProcessData]], 
    required: List[Union[processes_data.ProductionProcessData, processes_data.ReworkProcessData]]):
=======
def assert_production_processes_available(available: List[processes_data_module.ProductionProcessData], required: List[processes_data_module.ProductionProcessData]):
>>>>>>> 63cd227e
    """
    Checks if all required production processes are available.

    Args:
        available (List[processes_data_module.ProductionProcessData]): production processes that are available in the production system resources
        required (List[processes_data_module.ProductionProcessData]): production processes that are required from the products
    Raises:
        ValueError: If required production processes are not available
    """
    available = set([process.ID for process in available])
    required = set([process.ID for process in required])
    if required - available != set():
        raise ValueError(f"Required production processes {required - available} are not available.")

def assert_transport_processes_available(available: List[processes_data_module.TransportProcessData], required: List[processes_data_module.TransportProcessData]):
    """
    Checks if all required transport processes are available.

    Args:
        available (List[processes_data_module.TransportProcessData]): transport processes that are available in the production system resources
        required (List[processes_data_module.TransportProcessData]): transport processes that are required from the products

    Raises:
        ValueError: If required transport processes are not available
    """
    available = set([process.ID for process in available])
    required = set([process.ID for process in required])
    if required - available != set():
        raise ValueError(f"Required transport processes {required - available} are not available.")

def assert_capability_processes_available(available: List[processes_data_module.CapabilityProcessData], required: List[processes_data_module.CapabilityProcessData]):
    """
    Checks if all required capability processes are available.

    Args:
        available (List[processes_data_module.CapabilityProcessData]): capability processes that are available in the production system resources
        required (List[processes_data_module.CapabilityProcessData]): capability processes that are required from the products

    Raises:
        ValueError: If required capability processes are not available
    """
    available = set([process.capability for process in available])
    required = set([process.capability for process in required])
    if required - available != set():
        raise ValueError(f"Required capability processes {required - available} are not available.")

def assert_required_processes_in_resources_available(configuration: ProductionSystemAdapter):
    """
    Asserts that all required processes are available in the resources that are requested by the products in the configuration.

    Args:
        configuration (ProductionSystemAdapter): Production system configuration

    Raises:
        ValueError: If specified processes contain some logical errors.
    """
    available = set(list(util.flatten([resource.process_ids for resource in configuration.resource_data])))
    required = util.flatten([product.processes for product in configuration.product_data if not isinstance(product.processes, dict)])
    required_dict_processes = util.flatten([list(product.processes.keys()) for product in configuration.product_data if isinstance(product.processes, dict)])
    required = set(list(required) + list(required_dict_processes) + [product.transport_process for product in configuration.product_data])

    required_production_processes = get_production_processes_from_ids(configuration, required)
    required_transport_processes = get_transport_processes_from_ids(configuration, required)
    required_capability_processes = get_capability_processes_from_ids(configuration, required)
    required_capability_processes += get_required_capability_processes_from_ids(configuration, required)
    available_production_processes = get_production_processes_from_ids(configuration, available)
    available_transport_processes = get_transport_processes_from_ids(configuration, available)
    available_capability_processes = get_capability_processes_from_ids(configuration, available)
    available_required_capability_processes = get_required_capability_processes_from_ids(configuration, available)
    if available_required_capability_processes:
        raise ValueError(f"Required capability processes {available_required_capability_processes} should not be used for resources since no time model is given.")


    all_process_ids = set([process.ID for process in configuration.process_data])
    compound_processes = get_compound_processes_from_ids(configuration, all_process_ids)
    for compound_process in compound_processes:
        if not all(process_id in all_process_ids for process_id in compound_process.process_ids):
            raise ValueError(f"Compound process {compound_process.ID} contains processes that are not available in the data.")
    required_compound_processes = get_compound_processes_from_ids(configuration, required)
    available_compound_processes = get_compound_processes_from_ids(configuration, available)

    required_production_processes += get_contained_production_processes_from_compound_processes(configuration, required_compound_processes)
    required_transport_processes += get_contained_transport_processes_from_compound_processes(configuration, required_compound_processes)
    required_capability_processes += get_contained_capability_processes_from_compound_processes(configuration, required_compound_processes)
    required_capability_processes += get_contained_required_capability_processes_from_compound_processes(configuration, required_compound_processes)
    available_production_processes += get_contained_production_processes_from_compound_processes(configuration, available_compound_processes)
    available_transport_processes += get_contained_transport_processes_from_compound_processes(configuration, available_compound_processes)
    available_capability_processes += get_contained_capability_processes_from_compound_processes(configuration, available_compound_processes)

    assert_production_processes_available(available_production_processes, required_production_processes)
    assert_transport_processes_available(available_transport_processes, required_transport_processes)
    assert_capability_processes_available(available_capability_processes, required_capability_processes)<|MERGE_RESOLUTION|>--- conflicted
+++ resolved
@@ -1031,11 +1031,7 @@
     processes = []
     for process_id in process_ids:
         for process in adapter_object.process_data:
-<<<<<<< HEAD
-            if process.ID == process_id and (isinstance(process, processes_data.ProductionProcessData) or isinstance(process, processes_data.ReworkProcessData)):
-=======
-            if process.ID == process_id and isinstance(process, processes_data_module.ProductionProcessData):
->>>>>>> 63cd227e
+            if process.ID == process_id and (isinstance(process, processes_data_module.ProductionProcessData) or isinstance(process, processes_data_module.ReworkProcessData)):
                 processes.append(process)
                 break
     return processes
@@ -1142,12 +1138,8 @@
     return processes
 
 
-<<<<<<< HEAD
-def assert_production_processes_available(available: List[Union[processes_data.ProductionProcessData, processes_data.ReworkProcessData]], 
-    required: List[Union[processes_data.ProductionProcessData, processes_data.ReworkProcessData]]):
-=======
-def assert_production_processes_available(available: List[processes_data_module.ProductionProcessData], required: List[processes_data_module.ProductionProcessData]):
->>>>>>> 63cd227e
+def assert_production_processes_available(available: List[Union[processes_data_module.ProductionProcessData, processes_data_module.ReworkProcessData]], 
+    required: List[Union[processes_data_module.ProductionProcessData, processes_data_module.ReworkProcessData]]):
     """
     Checks if all required production processes are available.
 
