from __future__ import annotations

from typing import List, Optional, Union
from uuid import uuid1

from pydantic import Field
from pydantic.dataclasses import dataclass

from prodsys.models import product_data

<<<<<<< HEAD
from prodsys.express import core, process, auxiliary
=======
from prodsys.express import core
>>>>>>> dbe92b82

@dataclass
class Product(core.ExpressObject):
    """
    Class that represents a product.

    Args:
        processes (List[Union[process.ProductionProcess, process.CapabilityProcess]]): Processes of the product required for its production. These processes are executed sequentially. To have more degree of freedom with precedence graph process models, use the prodsys.datastructures API of product.
        transport_process (process.TransportProcess): Transport process of the product.
        ID (str): ID of the product.

    Attributes:
        processes (List[Union[process.ProductionProcess, process.CapabilityProcess]]): Processes of the product required for its production.
        transport_process (process.TransportProcess): Transport process of the product.
        auxiliaries (Optional[List[auxiliary.Auxiliary]]): Auxiliary processes of the product.
        ID (Optional[str]): ID of the product.

    Examples:
        Product with 2 sequential processes and a transport process:
        ```py
        import prodsys.express as psx
        welding_time_model = psx.time_model_data.FunctionTimeModel(
            distribution_function="normal",
            location=20.0,
            scale=5.0,
         )
        welding_process_1 = psx.process.ProductionProcess(
            time_model=welding_time_model,
        )
        welding_process_2 = psx.process.ProductionProcess(
            time_model=welding_time_model,
        )
        transport_time_model = psx.time_model_data.ManhattenDistanceTimeModel(
            speed=10,
            reaction_time= 0.3
        )
        transport_process = psx.process.TransportProcess(
            time_model=transport_time_model,
        )
        psx.Product(
            processes=[welding_process_1, welding_process_2],
            transport_process=transport_process
        )
        ```

    """

    processes: List[Union[process.ProductionProcess, process.CapabilityProcess]]
    transport_process: Union[process.TransportProcess, process.RequiredCapabilityProcess]
    auxiliaries: Optional[List[auxiliary.Auxiliary]]= Field(default_factory=list)
    ID: Optional[str] = Field(default_factory=lambda: str(uuid1()))

    def to_model(self) -> product_data.ProductData:
        """
        Converts the `prodsys.express` object to a data object from `prodsys.models`.

        Returns:
            product_data.ProductData: An instance of the data object.
        """
        return product_data.ProductData(
            ID=self.ID,
            description="",
            processes=[process.ID for process in self.processes],
            transport_process=self.transport_process.ID,
<<<<<<< HEAD
            auxiliaries=[auxiliary.ID for auxiliary in self.auxiliaries]
        )
=======
        )

from prodsys.express import process
>>>>>>> dbe92b82
<|MERGE_RESOLUTION|>--- conflicted
+++ resolved
@@ -8,11 +8,7 @@
 
 from prodsys.models import product_data
 
-<<<<<<< HEAD
 from prodsys.express import core, process, auxiliary
-=======
-from prodsys.express import core
->>>>>>> dbe92b82
 
 @dataclass
 class Product(core.ExpressObject):
@@ -77,11 +73,7 @@
             description="",
             processes=[process.ID for process in self.processes],
             transport_process=self.transport_process.ID,
-<<<<<<< HEAD
             auxiliaries=[auxiliary.ID for auxiliary in self.auxiliaries]
         )
-=======
-        )
 
-from prodsys.express import process
->>>>>>> dbe92b82
+from prodsys.express import process