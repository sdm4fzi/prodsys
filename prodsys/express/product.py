from typing import List, Optional, Union
from uuid import uuid1

from pydantic import Field
from pydantic.dataclasses import dataclass

from prodsys.models import product_data

<<<<<<< HEAD
from prodsys.express import process, core, auxiliary
=======
from prodsys.express import core, process
>>>>>>> efc36965

@dataclass
class Product(core.ExpressObject):
    """
    Class that represents a product.

    Args:
        processes (List[Union[process.ProductionProcess, process.CapabilityProcess]]): Processes of the product required for its production. These processes are executed sequentially. To have more degree of freedom with precedence graph process models, use the prodsys.datastructures API of product.
        transport_process (process.TransportProcess): Transport process of the product.
        ID (str): ID of the product.

    Attributes:
        processes (List[Union[process.ProductionProcess, process.CapabilityProcess]]): Processes of the product required for its production.
        transport_process (process.TransportProcess): Transport process of the product.
        auxiliaries (Optional[List[auxiliary.Auxiliary]]): Auxiliary processes of the product.
        ID (Optional[str]): ID of the product.

    Examples:
        Product with 2 sequential processes and a transport process:
        ```py
        import prodsys.express as psx
        welding_time_model = psx.time_model_data.FunctionTimeModel(
            distribution_function="normal",
            location=20.0,
            scale=5.0,
         )
        welding_process_1 = psx.process.ProductionProcess(
            time_model=welding_time_model,
        )
        welding_process_2 = psx.process.ProductionProcess(
            time_model=welding_time_model,
        )
        transport_time_model = psx.time_model_data.ManhattenDistanceTimeModel(
            speed=10,
            reaction_time= 0.3
        )
        transport_process = psx.process.TransportProcess(
            time_model=transport_time_model,
        )
        psx.Product(
            processes=[welding_process_1, welding_process_2],
            transport_process=transport_process
        )
        ```

    """

    processes: List[Union[process.ProductionProcess, process.CapabilityProcess]]
<<<<<<< HEAD
    transport_process: process.TransportProcess
    auxiliaries: Optional[List[auxiliary.Auxiliary]]= Field(default_factory=list)
=======
    transport_process: Union[process.TransportProcess, process.RequiredCapabilityProcess]
>>>>>>> efc36965
    ID: Optional[str] = Field(default_factory=lambda: str(uuid1()))

    def to_model(self) -> product_data.ProductData:
        """
        Converts the `prodsys.express` object to a data object from `prodsys.models`.

        Returns:
            product_data.ProductData: An instance of the data object.
        """
        return product_data.ProductData(
            ID=self.ID,
            description="",
            processes=[process.ID for process in self.processes],
            transport_process=self.transport_process.ID,
            auxiliaries=[auxiliary.ID for auxiliary in self.auxiliaries]
        )<|MERGE_RESOLUTION|>--- conflicted
+++ resolved
@@ -6,11 +6,7 @@
 
 from prodsys.models import product_data
 
-<<<<<<< HEAD
-from prodsys.express import process, core, auxiliary
-=======
-from prodsys.express import core, process
->>>>>>> efc36965
+from prodsys.express import core, process, auxiliary
 
 @dataclass
 class Product(core.ExpressObject):
@@ -59,12 +55,8 @@
     """
 
     processes: List[Union[process.ProductionProcess, process.CapabilityProcess]]
-<<<<<<< HEAD
-    transport_process: process.TransportProcess
+    transport_process: Union[process.TransportProcess, process.RequiredCapabilityProcess]
     auxiliaries: Optional[List[auxiliary.Auxiliary]]= Field(default_factory=list)
-=======
-    transport_process: Union[process.TransportProcess, process.RequiredCapabilityProcess]
->>>>>>> efc36965
     ID: Optional[str] = Field(default_factory=lambda: str(uuid1()))
 
     def to_model(self) -> product_data.ProductData:
