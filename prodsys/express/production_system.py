from typing import List, Optional, Union


from pydantic import Field
from pydantic.dataclasses import dataclass

import prodsys
from prodsys.util import util

from prodsys.express import (
    core,
    node,
    product,
    resources,
    source,
    sink,
    process,
    time_model,
    state,
    process
)


def remove_duplicate_items(
    items: List[
        Union[
            resources.Resource,
            source.Source,
            sink.Sink,
            product.Product,
            state.STATE_UNION,
            process.PROCESS_UNION,
            time_model.TIME_MODEL_UNION,
        ]
    ]
) -> List[
    Union[
        resources.Resource,
        source.Source,
        sink.Sink,
        product.Product,
        state.STATE_UNION,
        process.PROCESS_UNION,
        time_model.TIME_MODEL_UNION,
    ]
]:
    """
    Removes duplicate items from a list of items.
    """
    id_set = set()
    filtered_items = []
    for item in items:
        if item.ID in id_set:
            continue
        id_set.add(item.ID)
        filtered_items.append(item)
    return filtered_items


@dataclass
class ProductionSystem(core.ExpressObject):
    """
    Class that represents a production system. A production system containts of resources, products, sources and sinks.
    It is the `prodsys.express` equivalent to the 'ProductionSystemAdapter' of the `prodsys.adapters` module and
    can be converted to this data object. In contrast to the adapter,
    this class nests the objects in a tree structure, which makes it easier to work with when instantiating
    a production system, but more complicated when reviewing the data itself.

    Args:
        resources (List[resources.Resource]): Resources of the production system.
        sources (List[source.Source]): Sources of the production system.
        sinks (List[sink.Sink]): Sinks of the production system.
    """

    resources: List[Union[resources.ProductionResource, resources.TransportResource]]
    sources: List[source.Source]
    sinks: List[sink.Sink]

    _runner: Optional[prodsys.runner.Runner] = Field(default=None, init=False)

    def to_model(self) -> prodsys.adapters.ProductionSystemAdapter:
        """
        Converts the `prodsys.express` object to a data object from `prodsys.models`.

        Returns:
            prodsys.adapters.Adapter: An instance of the data object.
        """
        products = [source.product for source in self.sources] + [
            sink.product for sink in self.sinks
        ]
        products = remove_duplicate_items(products)
        auxiliaries = list(util.flatten_object([product.auxiliaries for product in products]))
        auxiliaries = remove_duplicate_items(auxiliaries)
        processes = list(
            util.flatten_object(
                [product.processes for product in products]+
                [product.transport_process for product in products]
                + [resource.processes for resource in self.resources]
            )
        )
        processes = remove_duplicate_items(processes)
<<<<<<< HEAD
        storages = list(util.flatten_object(storage for storage in [auxiliary.storages for auxiliary in auxiliaries ]))
        storages = remove_duplicate_items(storages)
=======

        nodes = []
        for process_instance in processes:
            if not isinstance(process_instance, process.LinkTransportProcess):
                continue
            for link in process_instance.links:
                for link_element in link:
                    if isinstance(link_element, node.Node):
                        nodes.append(link_element)
        nodes = remove_duplicate_items(nodes)

>>>>>>> efc36965
        states = list(
            util.flatten_object([resource.states for resource in self.resources])
        )
        states = remove_duplicate_items(states)

        time_models = (
            [process_instance.time_model for process_instance in processes if not isinstance(process_instance, process.RequiredCapabilityProcess)]
            + [state.time_model for state in states]
            + [source.time_model for source in self.sources]
        )
        time_models += [
            s.repair_time_model
            for s in states
            if isinstance(s, state.BreakDownState)
            or isinstance(s, state.ProcessBreakdownState)
        ]
        time_models = remove_duplicate_items(time_models)

        time_model_data = [time_model.to_model() for time_model in time_models]
        process_data = [process.to_model() for process in processes]
        state_data = [state.to_model() for state in states]
        nodes_data = [node.to_model() for node in nodes]
        product_data = [product.to_model() for product in products]
        resource_data = [resource.to_model() for resource in self.resources]
        source_data = [source.to_model() for source in self.sources]
        sink_data = [sink.to_model() for sink in self.sinks]
        auxiliary_data = [auxiliary.to_model() for auxiliary in auxiliaries]
        storage_data = [storage.to_model() for storage in storages]

        queue_data = list(
            util.flatten_object(
                [s._output_queues for s in self.sources]
                + [
                    r._input_queues
                    for r in self.resources
                    if isinstance(r, resources.ProductionResource)
                ]
                + [
                    r._output_queues
                    for r in self.resources
                    if isinstance(r, resources.ProductionResource)
                ]
                + [s._input_queues for s in self.sinks]
            )
        )
        return prodsys.adapters.JsonProductionSystemAdapter(
            time_model_data=time_model_data,
            process_data=process_data,
            state_data=state_data,
            node_data=nodes_data,
            product_data=product_data,
            nodes_data=nodes_data,
            resource_data=resource_data,
            source_data=source_data,
            sink_data=sink_data,
            queue_data=queue_data,
            auxiliary_data = auxiliary_data,
            storage_data = storage_data
        )

    def run(self, time_range: float = 2880, seed: int = 0):
        """
        Runs the simulation of the production system.
        
        Args:
            time_range (float, optional): The time range of the simulation. Defaults to 2880.
            seed (int, optional): The seed of the simulation. Defaults to 0.
        """
        self._runner = prodsys.runner.Runner(adapter=self.to_model())
        self._runner.adapter.seed = seed
        self._runner.initialize_simulation()
        self._runner.run(time_range)

    def validate(self):
        """
        Validates the production system. Checks if the production system is valid.

        Raises:
            ValueError: If the production system is not valid.
        """
        adapter = self.to_model()
        adapter.validate_configuration()

    @property
    def runner(self):
        if not self._runner:
            raise ValueError(
                "Runner has not been initialized. Please run the simulation first with the run function."
            )
        return self._runner

    @property
    def post_processor(self):
        if not self._runner:
            raise ValueError(
                "Runner has not been initialized. Please run the simulation first with the run function."
            )
        return self._runner.get_post_processor()<|MERGE_RESOLUTION|>--- conflicted
+++ resolved
@@ -99,10 +99,6 @@
             )
         )
         processes = remove_duplicate_items(processes)
-<<<<<<< HEAD
-        storages = list(util.flatten_object(storage for storage in [auxiliary.storages for auxiliary in auxiliaries ]))
-        storages = remove_duplicate_items(storages)
-=======
 
         nodes = []
         for process_instance in processes:
@@ -113,8 +109,8 @@
                     if isinstance(link_element, node.Node):
                         nodes.append(link_element)
         nodes = remove_duplicate_items(nodes)
-
->>>>>>> efc36965
+        storages = list(util.flatten_object(storage for storage in [auxiliary.storages for auxiliary in auxiliaries ]))
+        storages = remove_duplicate_items(storages)
         states = list(
             util.flatten_object([resource.states for resource in self.resources])
         )
