from __future__ import annotations

import json
import time
from typing import TYPE_CHECKING
import warnings
import logging

from prodsys.optimization.optimization import evaluate, evaluate_ea_wrapper
from prodsys.optimization.adapter_manipulation import (
    crossover,
    mutation,
    random_configuration,
    random_configuration_with_initial_solution,
)
from prodsys.optimization.optimization_data import FitnessData
# from prodsys.optimization.util import document_individual

logger = logging.getLogger(__name__)

warnings.filterwarnings("ignore", category=RuntimeWarning)

from deap import algorithms, base, creator, tools
from pydantic import BaseModel, ConfigDict, Field

from prodsys.simulation import sim
from prodsys import adapters
from prodsys.optimization.util import (
    get_weights,
    check_breakdown_states_available,
    create_default_breakdown_states,
)
from prodsys.util.util import set_seed, read_initial_solutions, run_from_ipython
from prodsys import optimization


if run_from_ipython():
    from multiprocessing.pool import ThreadPool as Pool
else:
    from multiprocessing.pool import Pool


if TYPE_CHECKING:
    from prodsys.optimization.optimizer import Optimizer


creator.create("FitnessMax", base.Fitness, weights=(1, 1, 1))  # als Tupel
creator.create("Individual", list, fitness=creator.FitnessMax)


class EvolutionaryAlgorithmHyperparameters(BaseModel):
    """
    Hyperparameters for configuration optimization using an evolutionary algorithm.

    Args:
        seed (int): Seed for the random number generator.
        number_of_generations (int): Number of generations to run the algorithm.
        population_size (int): Number of individuals in each generation.
        mutation_rate (float): Probability of mutating an individual.
        crossover_rate (float): Probability of crossover between two individuals.
        number_of_seeds (int): Number of seeds to use for simulation.
        number_of_processes (int): Number of processes to use for parallelization.
    """

    seed: int = Field(0, description="Seed for the random number generator.")
    number_of_generations: int = 10
    population_size: int = 10
    mutation_rate: float = 0.1
    crossover_rate: float = 0.1
    number_of_seeds: int = 1
    number_of_processes: int = 1

    model_config = ConfigDict(
        json_schema_extra={
            "examples": [
                {
                    "seed": 0,
                    "number_of_generations": 10,
                    "population_size": 10,
                    "mutation_rate": 0.1,
                    "crossover_rate": 0.1,
                    "number_of_seeds": 1,
                    "number_of_processes": 1,
                },
            ]
        }
    )


def register_functions_in_toolbox(
    base_configuration: adapters.JsonProductionSystemAdapter,
    solutions_dict: dict,
    performances: dict,
    weights: tuple,
    initial_solutions: list[adapters.JsonProductionSystemAdapter],
    hyper_parameters: EvolutionaryAlgorithmHyperparameters,
):
    creator.create("FitnessMax", base.Fitness, weights=weights)  # als Tupel
    creator.create("Individual", list, fitness=creator.FitnessMax)
    toolbox = base.Toolbox()
    if initial_solutions:
        toolbox.register(
            "random_configuration",
            random_configuration_with_initial_solution,
            initial_solutions,
        )
    else:
        toolbox.register(
            "random_configuration", random_configuration, base_configuration
        )
    toolbox.register(
        "individual",
        tools.initRepeat,
        creator.Individual,
        toolbox.random_configuration,
        n=1,
    )

    # Startpopulation erzeugen
    toolbox.register("population", tools.initRepeat, list, toolbox.individual)
    toolbox.register(
        "evaluate",
        evaluate_ea_wrapper,
        base_configuration,
        solutions_dict,
        performances,
        hyper_parameters.number_of_seeds,
    )
    toolbox.register("mate", crossover)
    toolbox.register("mutate", mutation)

    toolbox.register("select", tools.selNSGA2)

    return toolbox


from prodsys.util import util


def evolutionary_algorithm_optimization(
    optimizer: "Optimizer",
):
    """
    Optimize a production system configuration using an evolutionary algorithm.

    Args:
        optimizer (Optimizer): The optimizer that contains the adapter, hyperparameters, and initial solutions.
    """
    adapters.ProductionSystemAdapter.model_config["validate_assignment"] = False

    base_configuration = optimizer.adapter.model_copy(deep=True)
    if not adapters.check_for_clean_compound_processes(base_configuration):
        logger.warning(
            "Both compound processes and normal processes are used. This may lead to unexpected results."
        )
    if not check_breakdown_states_available(base_configuration):
        create_default_breakdown_states(base_configuration)
    hyper_parameters: EvolutionaryAlgorithmHyperparameters = optimizer.hyperparameters

    if optimizer.save_folder:
        util.prepare_save_folder(optimizer.save_folder + "/")
    set_seed(hyper_parameters.seed)

<<<<<<< HEAD
    weights = get_weights(base_configuration, "max")


    # TODO: rework solution_dict and performances to classes
    solution_dict = {
        "current_generation": "0", 
        "hashes": {} 
    }
    performances = {}
    performances["0"] = {}
=======
>>>>>>> 9f9ab33b
    start = time.perf_counter()

    toolbox = register_functions_in_toolbox(
        base_configuration=base_configuration,
        solutions_dict=optimizer.optimization_cache_first_found_hashes,
        performances=optimizer.performances_cache,
        weights=optimizer.weights,
        initial_solutions=optimizer.initial_solutions,
        hyper_parameters=hyper_parameters,
    )
    #from tqdm import tqdm
    population = toolbox.population(n=hyper_parameters.population_size)
    if hyper_parameters.number_of_processes > 1:
        print(f"First {hyper_parameters.population_size} individuals are generated.")
        pool = Pool(hyper_parameters.number_of_processes)
        print(pool)
        toolbox.register("map", pool.map)
    else:
        toolbox.register("map", map)
    print("Test1")
    #fitnesses = []
    #for individual in tqdm(population, total = len(population)):
    #    fitness = toolbox.evaluate(individual)
    #    fitnesses.append(fitness)
    fitnesses = toolbox.map(toolbox.evaluate, population)
    for ind, (fit, event_log_dict) in zip(population, fitnesses):
        optimizer.save_optimization_step(fit, ind[0], event_log_dict)
        ind.fitness.values = fit
    population = toolbox.select(population, len(population))

    for g in range(hyper_parameters.number_of_generations):      
        current_generation = g + 1
        optimizer.optimization_cache_first_found_hashes.current_generation = str(
            current_generation
        )
        # Vary population
        offspring = tools.selTournamentDCD(population, len(population))
        offspring = [toolbox.clone(ind) for ind in offspring]
        offspring = algorithms.varAnd(
            offspring,
            toolbox,
            cxpb=hyper_parameters.crossover_rate,
            mutpb=hyper_parameters.mutation_rate,
        )

        # Evaluate the individuals
        #with Pool(hyper_parameters.number_of_processes) as pool:
        #    fitnesses = list(tqdm(pool.imap(toolbox.evaluate, offspring), total=len(population)))
        
        #fitnesses = []
        #for individual in tqdm(offspring, total = len(offspring)):
        #    fitness = toolbox.evaluate(individual)
        #    fitnesses.append(fitness)

        fitnesses = toolbox.map(toolbox.evaluate, offspring)
        for ind, fit_response in zip(offspring, fitnesses):
            fit, event_log_dict = fit_response
            optimizer.save_optimization_step(fit, ind[0], event_log_dict)
            ind.fitness.values = fit

        population = toolbox.select(
            population + offspring, hyper_parameters.population_size
        )
    if hyper_parameters.number_of_processes > 1:
        pool.close()<|MERGE_RESOLUTION|>--- conflicted
+++ resolved
@@ -161,19 +161,6 @@
         util.prepare_save_folder(optimizer.save_folder + "/")
     set_seed(hyper_parameters.seed)
 
-<<<<<<< HEAD
-    weights = get_weights(base_configuration, "max")
-
-
-    # TODO: rework solution_dict and performances to classes
-    solution_dict = {
-        "current_generation": "0", 
-        "hashes": {} 
-    }
-    performances = {}
-    performances["0"] = {}
-=======
->>>>>>> 9f9ab33b
     start = time.perf_counter()
 
     toolbox = register_functions_in_toolbox(
