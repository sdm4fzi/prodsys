--- conflicted
+++ resolved
@@ -69,21 +69,20 @@
     number_of_seeds: int = 1
     number_of_processes: int = 1
 
-    model_config = ConfigDict(
-        json_schema_extra={
-            "examples": [
-                {
-                    "seed": 0,
-                    "number_of_generations": 10,
-                    "population_size": 10,
-                    "mutation_rate": 0.1,
-                    "crossover_rate": 0.1,
-                    "number_of_seeds": 1,
-                    "number_of_processes": 1,
-                },
-            ]
-        }
-    )
+    model_config=ConfigDict(json_schema_extra={
+        "examples": [
+            {
+                "seed": 0,
+                "number_of_generations": 10,
+                "population_size": 10,
+                "mutation_rate": 0.1,
+                "crossover_rate": 0.1,
+                "number_of_seeds": 1,
+                "number_of_processes": 1,
+            },
+        ]
+    })
+
 
 def register_functions_in_toolbox(
     base_configuration: adapters.JsonProductionSystemAdapter,
@@ -151,7 +150,6 @@
             "hash": ind[0].hash(),
         }
 
-<<<<<<< HEAD
     # if optimization.VERBOSE:
     #     print("Best Performance: ", max(generation_performances))
     #     print(
@@ -159,113 +157,13 @@
     #         sum(generation_performances) / len(generation_performances),
     #     )
 
-=======
-    if optimization.VERBOSE:
-        print("Best Performance: ", max(generation_performances))
-        print(
-            "Average Performance: ",
-            sum(generation_performances) / len(generation_performances),
-        )
-
-
-def run_evolutionary_algorithm(
-    save_folder: str,
-    base_configuration_file_path: str,
-    scenario_file_path: str,
-    full_save: bool,
-    seed: int,
-    ngen: int,
-    population_size: int,
-    mutation_rate: float,
-    crossover_rate: float,
-    n_seeds: int,
-    n_processes: int,
-    initial_solutions_folder: str = "",
-):
-    """
-    Run an evolutionary algorithm for configuration optimization.
-
-    Args:
-        save_folder (str): Folder to save the results in.
-        base_configuration_file_path (str): File path of the serialized base configuration (`prodsys.adapters.JsonProductionSystemAdapter`)
-        scenario_file_path (str): File path of the serialized scenario (`prodsys.models.scenario_data.ScenarioData`)
-        full_save (bool): If True, the full event log of solutions is saved. If False, only the KPIs of solutions are saved.
-        seed (int): Random seed for optimization.
-        ngen (int): Number of generations to run the algorithm.
-        population_size (int): Number of individuals in each generation.
-        mutation_rate (float): Probability of mutating an individual.
-        crossover_rate (float): Probability of crossover between two individuals.
-        n_seeds (int): Number of seeds to use for simulation.
-        n_processes (int): Number of processes to use for parallelization.
-        initial_solutions_folder (str, optional): If specified, the initial solutions are read from this folder and considered in optimization. Defaults to "".
-    """
-    base_configuration = adapters.JsonProductionSystemAdapter()
-    base_configuration.read_data(base_configuration_file_path, scenario_file_path)
-
-    hyper_parameters = EvolutionaryAlgorithmHyperparameters(
-        seed=seed,
-        number_of_generations=ngen,
-        population_size=population_size,
-        mutation_rate=mutation_rate,
-        crossover_rate=crossover_rate,
-        number_of_processes=n_processes,
-        number_of_seeds=n_seeds,
-    )
-
-    evolutionary_algorithm_optimization(
-        base_configuration,
-        hyper_parameters,
-        save_folder,
-        initial_solutions_folder=initial_solutions_folder,
-        full_save=full_save,
-    )
-
-
-def optimize_configuration(
-    base_configuration_file_path: str,
-    scenario_file_path: str,
-    save_folder: str,
-    hyper_parameters: EvolutionaryAlgorithmHyperparameters,
-    full_save: bool = False,
-):
-    """
-    Optimize a configuration using an evolutionary algorithm.
-
-    Args:
-        base_configuration_file_path (str): File path of the serialized base configuration (`prodsys.adapters.JsonProductionSystemAdapter`)
-        scenario_file_path (str): File path of the serialized scenario (`prodsys.models.scenario_data.ScenarioData`)
-        save_folder (str): Folder to save the results in.
-        hyper_parameters (EvolutionaryAlgorithmHyperparameters): Hyperparameters for configuration optimization using an evolutionary algorithm.
-    """
-    run_evolutionary_algorithm(
-        save_folder,
-        base_configuration_file_path,
-        scenario_file_path,
-        full_save,
-        hyper_parameters.seed,
-        hyper_parameters.number_of_generations,
-        hyper_parameters.population_size,
-        hyper_parameters.mutation_rate,
-        hyper_parameters.crossover_rate,
-        hyper_parameters.number_of_seeds,
-        hyper_parameters.number_of_processes,
-    )
->>>>>>> 2b7ac73a
 
 
 from prodsys.util import util
 
 
 def evolutionary_algorithm_optimization(
-<<<<<<< HEAD
         optimizer: "Optimizer",
-=======
-    base_configuration: adapters.ProductionSystemAdapter,
-    hyper_parameters: EvolutionaryAlgorithmHyperparameters,
-    save_folder: str = "results",
-    initial_solutions_folder: str = "",
-    full_save: bool = False,
->>>>>>> 2b7ac73a
 ):
     """
     Optimize a production system configuration using an evolutionary algorithm.
@@ -290,7 +188,6 @@
 
     weights = get_weights(base_configuration, "max")
 
-<<<<<<< HEAD
     # # TODO: rework solution_dict and performances to classes
     # solution_dict = {
     #     "current_generation": "0",
@@ -298,12 +195,6 @@
     # }
     # performances = {}
     # performances["0"] = {}
-=======
-    # TODO: rework solution_dict and performances to classes
-    solution_dict = {"current_generation": "0", "hashes": {}}
-    performances = {}
-    performances["0"] = {}
->>>>>>> 2b7ac73a
     start = time.perf_counter()
 
     solutions_dict = optimizer.solutions_dict
@@ -360,18 +251,9 @@
                 offspring, fitnesses, solutions_dict, performances, optimizer.save_folder, start
             )
 
-<<<<<<< HEAD
         population = toolbox.select(population + offspring, hyper_parameters.population_size)
         if optimizer.save_folder:
             with open(f"{optimizer.save_folder}/optimization_results.json", "w") as json_file:
                 json.dump(performances, json_file)
-=======
-        population = toolbox.select(
-            population + offspring, hyper_parameters.population_size
-        )
-
-        with open(f"{save_folder}/optimization_results.json", "w") as json_file:
-            json.dump(performances, json_file)
->>>>>>> 2b7ac73a
     if hyper_parameters.number_of_processes > 1:
         pool.close()