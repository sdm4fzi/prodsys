from typing import Dict, List, Tuple, Union
from prodsys import adapters, runner
from prodsys.adapters.adapter import (
    assert_no_redudant_locations,
    assert_required_processes_in_resources_available,
    get_possible_production_processes_IDs,
)
from prodsys.models import performance_indicators
from prodsys.optimization.util import (
    get_grouped_processes_of_machine,
    get_num_of_process_modules,
    get_required_auxiliaries,
    get_weights,
)
from prodsys.util.post_processing import PostProcessor


def get_process_module_cost(
    adapter_object: adapters.ProductionSystemAdapter,
    num_process_modules: Dict[Tuple[str], int],
    num_process_modules_before: Dict[Tuple[str], int],
) -> float:
    num_process_modules = get_num_of_process_modules(adapter_object)

    process_module_cost = 0
    process_module_cost = adapter_object.scenario_data.info.process_module_cost

    for process_tuple in num_process_modules:
        process = process_tuple[0]
        if isinstance(process_module_cost, dict):
            process_cost = process_module_cost.get(process, 0)
        else:
            process_cost = process_module_cost
        process_module_cost += max(
            0,
            (
                num_process_modules[process_tuple]
                - num_process_modules_before.get(process_tuple, 0)
            )
            * process_cost,
        )
    return process_module_cost


def get_reconfiguration_cost(
    adapter_object: adapters.ProductionSystemAdapter,
    baseline: adapters.ProductionSystemAdapter = None,
) -> float:
    num_machines = len(adapters.get_machines(adapter_object))
    num_transport_resources = len(adapters.get_transport_resources(adapter_object))
    num_process_modules = get_num_of_process_modules(adapter_object)
    if not baseline:
        num_machines_before = 4
        num_transport_resources_before = 1
        possible_processes = get_possible_production_processes_IDs(adapter_object)
        num_process_modules_before = {}
        for process in possible_processes:
            if isinstance(process, str):
                num_process_modules_before[tuple(process)] = 0
            else:
                num_process_modules_before[process] = 0
    else:
        num_machines_before = len(adapters.get_machines(baseline))
        num_transport_resources_before = len(adapters.get_transport_resources(baseline))
        num_process_modules_before = get_num_of_process_modules(baseline)

    if adapter_object.auxiliary_data:
        auxiliary_cost = get_auxiliary_cost(adapter_object, baseline)
    else:
        auxiliary_cost = 0

    machine_cost = max(
        0,
        (num_machines - num_machines_before)
        * adapter_object.scenario_data.info.machine_cost,
    )
    transport_resource_cost = max(
        0,
        (num_transport_resources - num_transport_resources_before)
        * adapter_object.scenario_data.info.transport_resource_cost,
    )
<<<<<<< HEAD
    process_module_cost = 0
    process_module_costs_dict = adapter_object.scenario_data.info.process_module_costs
    
    for process_tuple in num_process_modules:
        process = process_tuple[0]
        process_cost = process_module_costs_dict.get(process, 0)
        process_module_cost += max(
            0,
            (num_process_modules[process_tuple] - num_process_modules_before.get(process_tuple, 0))
            * process_cost,
        )
=======
    process_module_cost = get_process_module_cost(
        adapter_object, num_process_modules, num_process_modules_before
    )
>>>>>>> 973563a9

    return machine_cost + transport_resource_cost + process_module_cost + auxiliary_cost


def get_auxiliary_cost(
    adapter_object: adapters.ProductionSystemAdapter,
    baseline: adapters.ProductionSystemAdapter,
) -> float:
    auxiliary_cost = 0
    for new_auxiliary, auxiliary_before in zip(
        adapter_object.auxiliary_data, baseline.auxiliary_data
    ):
        for i, storage in enumerate(new_auxiliary.quantity_in_storages):
            storage_before = auxiliary_before.quantity_in_storages[i]
            auxiliary_cost += max(
                0,
                (storage - storage_before)
                * adapter_object.scenario_data.info.auxiliary_cost,
            )
    return auxiliary_cost


def valid_num_machines(configuration: adapters.ProductionSystemAdapter) -> bool:
    if (
        len(adapters.get_machines(configuration))
        > configuration.scenario_data.constraints.max_num_machines
    ):
        return False
    return True


def valid_transport_capacity(configuration: adapters.ProductionSystemAdapter) -> bool:
    if (
        len(adapters.get_transport_resources(configuration))
        > configuration.scenario_data.constraints.max_num_transport_resources
    ) or (len(adapters.get_transport_resources(configuration)) == 0):
        return False
    return True


def valid_num_process_modules(configuration: adapters.ProductionSystemAdapter) -> bool:
    for resource in configuration.resource_data:
        if (
            len(
                get_grouped_processes_of_machine(
                    resource, get_possible_production_processes_IDs(configuration)
                )
            )
            > configuration.scenario_data.constraints.max_num_processes_per_machine
        ):
            return False
    return True


def valid_positions(configuration: adapters.ProductionSystemAdapter) -> bool:
    try:
        assert_no_redudant_locations(configuration)
    except ValueError as e:
        return False

    positions = [machine.input_location for machine in adapters.get_machines(configuration)]
    possible_positions = configuration.scenario_data.options.positions
    if any(position not in possible_positions for position in positions):
        return False
    return True


def valid_reconfiguration_cost(
    configuration: adapters.ProductionSystemAdapter,
    base_configuration: adapters.ProductionSystemAdapter,
) -> bool:
    reconfiguration_cost = get_reconfiguration_cost(
        adapter_object=configuration,
        baseline=base_configuration,
    )
    configuration.reconfiguration_cost = reconfiguration_cost

    if (
        reconfiguration_cost
        > configuration.scenario_data.constraints.max_reconfiguration_cost
    ):
        return False
    return True


def check_valid_configuration(
    configuration: adapters.ProductionSystemAdapter,
    base_configuration: adapters.ProductionSystemAdapter,
) -> bool:
    """
    Function that checks if a configuration is valid.

    Args:
        configuration (adapters.ProductionSystemAdapter): Configuration to be checked.
        base_configuration (adapters.ProductionSystemAdapter): Baseline configuration.

    Returns:
        bool: True if the configuration is valid, False otherwise.
    """
    if not valid_num_machines(configuration):
        return False
    if not valid_transport_capacity(configuration):
        return False
    if not valid_num_process_modules(configuration):
        return False
    try:
        assert_required_auxiliaries_available(configuration)
    except ValueError as e:
        return False
    try:
        assert_required_processes_in_resources_available(configuration)
    except ValueError as e:
        return False
    if not valid_positions(configuration):
        # TODO: raise error if the positions cannot be changed (no production capacity or layout in transformations of scenario)
        return False
    if not valid_reconfiguration_cost(configuration, base_configuration):
        return False
    return True


def assert_required_auxiliaries_available(
    configuration: adapters.ProductionSystemAdapter,
) -> bool:
    required_auxiliaries = get_required_auxiliaries(configuration)
    for auxiliary in required_auxiliaries:
        if not sum(auxiliary.quantity_in_storages) > 0:
            raise ValueError(f"Required auxiliary {auxiliary.ID} is not available.")


def get_throughput_time(pp: PostProcessor) -> float:
    throughput_time_for_products = pp.get_aggregated_throughput_time_data()
    if not throughput_time_for_products:
        throughput_time_for_products = [100000]
    avg_throughput_time = sum(throughput_time_for_products) / len(
        throughput_time_for_products
    )
    return avg_throughput_time


def get_wip(pp: PostProcessor) -> float:
    return sum(pp.get_aggregated_wip_data())


def get_throughput(pp: PostProcessor) -> float:
    return sum(pp.get_aggregated_throughput_data())


KPI_function_dict = {
    performance_indicators.KPIEnum.COST: get_reconfiguration_cost,
    performance_indicators.KPIEnum.TRHOUGHPUT_TIME: get_throughput_time,
    performance_indicators.KPIEnum.WIP: get_wip,
    performance_indicators.KPIEnum.THROUGHPUT: get_throughput,
}


def evaluate(
    base_scenario: adapters.ProductionSystemAdapter,
    solution_dict: Dict[str, Union[list, str]],
    performances: dict,
    number_of_seeds: int,
    full_save_folder_file_path: str,
    individual,
) -> List[float]:
    """
    Function that evaluates a configuration.

    Args:
        base_scenario (adapters.ProductionSystemAdapter): Baseline configuration.
        solution_dict (Dict[str, Union[list, str]]): Dictionary containing the ids of existing solutions.
        performances (dict): Dictionary containing the performances of the current and previous generations.
        number_of_seeds (int): Number of seeds for the simulation runs.
        individual (List[adapters.ProductionSystemAdapter]): List if length 1 containing the configuration to be evaluated.

    Raises:
        ValueError: If the time range is not defined in the scenario data.

    Returns:
        List[float]: List of the fitness values of the configuration.
    """

    adapter_object: adapters.ProductionSystemAdapter = individual[0]
    adapter_object_hash = adapter_object.hash()
    if adapter_object_hash in solution_dict["hashes"]:
        evaluated_adapter_generation = solution_dict["hashes"][adapter_object_hash][
            "generation"
        ]
        evaluated_adapter_id = solution_dict["hashes"][adapter_object_hash]["ID"]
        return performances[evaluated_adapter_generation][evaluated_adapter_id][
            "fitness"
        ]

    if not check_valid_configuration(adapter_object, base_scenario):
        return [-100000 / weight for weight in get_weights(base_scenario, "max")]

    fitness_values = []

    for seed in range(number_of_seeds):
        runner_object = runner.Runner(adapter=adapter_object)
        if not adapter_object.scenario_data.info.time_range:
            raise ValueError("time_range is not defined in scenario_data")
        adapter_object.seed = seed
        runner_object.initialize_simulation()
        runner_object.run(adapter_object.scenario_data.info.time_range)
        if full_save_folder_file_path:
            runner_object.save_results_as_csv(full_save_folder_file_path)
        df = runner_object.event_logger.get_data_as_dataframe()
        p = PostProcessor(df_raw=df)
        fitness = []
        for objective in adapter_object.scenario_data.objectives:
            if objective.name == performance_indicators.KPIEnum.COST:
                fitness.append(get_reconfiguration_cost(adapter_object, base_scenario))
                continue
            fitness.append(KPI_function_dict[objective.name](p))
        fitness_values.append(fitness)

    mean_fitness = [sum(fitness) / len(fitness) for fitness in zip(*fitness_values)]
    return mean_fitness<|MERGE_RESOLUTION|>--- conflicted
+++ resolved
@@ -79,23 +79,9 @@
         (num_transport_resources - num_transport_resources_before)
         * adapter_object.scenario_data.info.transport_resource_cost,
     )
-<<<<<<< HEAD
-    process_module_cost = 0
-    process_module_costs_dict = adapter_object.scenario_data.info.process_module_costs
-    
-    for process_tuple in num_process_modules:
-        process = process_tuple[0]
-        process_cost = process_module_costs_dict.get(process, 0)
-        process_module_cost += max(
-            0,
-            (num_process_modules[process_tuple] - num_process_modules_before.get(process_tuple, 0))
-            * process_cost,
-        )
-=======
     process_module_cost = get_process_module_cost(
         adapter_object, num_process_modules, num_process_modules_before
     )
->>>>>>> 973563a9
 
     return machine_cost + transport_resource_cost + process_module_cost + auxiliary_cost
 
