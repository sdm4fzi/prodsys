"""
The `processes_data` module contains the `prodsys.models` classes to represent the processes that can 
be performed on products by resources.

The following processes are possible:
- `ProductionProcessData`: A process that can be performed on a product by a production resource.
- `CapabilityProcessData`: A process that can be performed on a product by a resource, based on the capability of the resource.
- `TransportProcessData`: A process that can be performed on a product by a transport resource.
"""

from __future__ import annotations
from hashlib import md5
from enum import Enum
<<<<<<< HEAD
from typing import Literal, Union, List, TYPE_CHECKING, Optional
from pydantic import Field
=======
from typing import Literal, Union, Optional, List, TYPE_CHECKING

from pydantic import ConfigDict, Field
>>>>>>> 63cd227e

from prodsys.models.core_asset import CoreAsset

if TYPE_CHECKING:
    from prodsys.adapters.adapter import ProductionSystemAdapter

class ProcessTypeEnum(str, Enum):
    """
    Enum that represents the different kind of processes.

    - ProductionProcesses: A process that can be performed on a product by a production resource.
    - TransportProcesses: A process that can be performed on a product by a transport resource.
    - CapabilityProcesses: A process that can be performed on a product by a resource, based on the capability of the resource.
    """

    ProductionProcesses = "ProductionProcesses"
    TransportProcesses = "TransportProcesses"
    CapabilityProcesses = "CapabilityProcesses"
    CompoundProcesses = "CompoundProcesses"
    RequiredCapabilityProcesses = "RequiredCapabilityProcesses"
    LinkTransportProcesses = "LinkTransportProcesses"
    ReworkProcesses = "ReworkProcesses"


class ProcessData(CoreAsset):
    """
    Class that represents process data. Acts as a base class for all process data classes.

    Args:
        ID (str): ID of the process.
        description (str): Description of the process.
        time_model_id (str): ID of the time model of the process.
    """

    time_model_id: str
    failure_rate: Optional[float] = 0.0

    model_config=ConfigDict(json_schema_extra={
        "examples": [
            {
                "ID": "P1",
                "description": "Process 1",
                "time_model_id": "function_time_model_1",
            }
        ]
    })
    
    def hash(self, adapter: ProductionSystemAdapter) -> str:
        """
        Returns a unique hash for the process data considering the time model data. Can be used to compare two process data objects for equal functionality.

        Args:
            adapter (ProductionSystemAdapter): Adapter to access the time model data.
        Raises:
            ValueError: If the time model with the ID of the process is not found.

        Returns:
            str: hash of the process data. 
        """
        for time_model in adapter.time_model_data:
            if time_model.ID == self.time_model_id:
                time_model_hash = time_model.hash()
                break
        else:
            raise ValueError(f"Time model with ID {self.time_model_id} not found for process {self.ID}.")
        
        failure_rate_str = str(self.failure_rate)
        input_hash = time_model_hash + failure_rate_str
        return md5((input_hash).encode("utf-8")).hexdigest()


class ProductionProcessData(ProcessData):
    """
    Class that represents production process data.

    Args:
        ID (str): ID of the process.
        description (str): Description of the process.
        time_model_id (str): ID of the time model of the process.
        type (Literal[ProcessTypeEnum.ProductionProcesses]): Type of the process.

    Examples:
        A production process with ID "P1", description "Process 1" and time model ID "function_time_model_1":
        ``` py
        import prodsys
        prodsys.processes_data.ProductionProcessData(
            ID="P1",
            description="Process 1",
            time_model_id="function_time_model_1",
            type="ProductionProcesses",
        )
        ```
    """

    type: Literal[ProcessTypeEnum.ProductionProcesses]

    model_config=ConfigDict(json_schema_extra={
        "examples": [
            {
                "ID": "P1",
                "description": "Process 1",
                "time_model_id": "function_time_model_1",
                "type": "ProductionProcesses",
            }
        ]
    })


class CapabilityProcessData(ProcessData):
    """
    Class that represents capability process data. Capability processes are not compared by their IDs but their Capabilities.

    Args:
        ID (str): ID of the process.
        description (str): Description of the process.
        time_model_id (str): ID of the time model of the process.
        type (Literal[ProcessTypeEnum.CapabilityProcesses]): Type of the process.
        capability (str): Capability of the process.

    Examples:
        A capability process with ID "P1", description "Process 1", time model ID "function_time_model_1" and capability "C1":
        ``` py
        import prodsys
        prodsys.processes_data.CapabilityProcessData(
            ID="P1",
            description="Process 1",
            time_model_id="function_time_model_1",
            type="CapabilityProcesses",
            capability="C1",
        )
        ```
    """

    type: Literal[ProcessTypeEnum.CapabilityProcesses]
    capability: str

    model_config=ConfigDict(json_schema_extra={
        "examples": [
            {
                "ID": "P1",
                "description": "Process 1",
                "time_model_id": "function_time_model_1",
                "type": "CapabilityProcesses",
                "capability": "C1",
            }
        ]
    })

    def hash(self, adapter: ProductionSystemAdapter) -> str:
        """
        Returns a unique hash for the capability process data considering the capability, time model and type of the process. Can be used to compare two process data objects for equal functionality.

        Args:
            adapter (ProductionSystemAdapter): Adapter to access the time model data.

        Returns:
            str: hash of the capability process data.
        """
        base_class_hash = super().hash(adapter)
        return md5((base_class_hash + self.capability).encode("utf-8")).hexdigest()

class TransportProcessData(ProcessData):
    """
    Class that represents transport process data.

    Args:
        ID (str): ID of the process.
        description (str): Description of the process.
        time_model_id (str): ID of the time model of the process
        type (Literal[ProcessTypeEnum.TransportProcesses]): Type of the process.
        loading_time_model (str): ID of the loading time model of the process.
        unloading_time_model (str): ID of the loading time model of the process.

    Examples:
        A transport process with ID "TP1", description "Transport Process 1" and time model ID "manhattan_time_model_1":
        ``` py
        import prodsys
        prodsys.processes_data.TransportProcessData(
            ID="TP1",
            description="Transport Process 1",
            time_model_id="manhattan_time_model_1",
            type="TransportProcesses",
            loading_time_model="function_time_model_2",
            unloading_time_model="function_time_model_3",
        )
        ```
    """

    type: Literal[ProcessTypeEnum.TransportProcesses]
    loading_time_model: Optional[str] = None
    unloading_time_model: Optional[str] = None
    #TODO: implement charging_time_model for charging times for the AGV


<<<<<<< HEAD
    class Config:
        schema_extra = {
            "example": {
                "summary": "Transport process",
                "value": {
                    "ID": "TP1",
                    "description": "Transport Process 1",
                    "time_model_id": "manhattan_time_model_1",
                    "type": "TransportProcesses",
                    "loading_time_model": "function_time_model_2",
                    "unloading_time_model": "function_time_model_3",
                },
=======
    model_config=ConfigDict(json_schema_extra={
        "examples": [
            {
                "ID": "TP1",
                "description": "Transport Process 1",
                "time_model_id": "manhattan_time_model_1",
                "type": "TransportProcesses",
>>>>>>> 63cd227e
            }
        ]
    })



class ReworkProcessData(ProcessData):
    """
    Class that represents rework process data.

    Args:
        ID (str): ID of the process.
        description (str): Description of the process.
        time_model_id (str): ID of the time model of the process.
        type (Literal[ProcessTypeEnum.ProductionProcesses]): Type of the process.
        reworked_process_ids (List[str]): Process IDs of the reworked processes.
        blocking (bool): If the rework process is blocking.

    Examples:
        A rework process with ID "RP1", description "Rework Process 1" and time model ID "function_time_model_1":
        ``` py
        import prodsys
        prodsys.processes_data.ReworkProcessData(
            ID="RP1",
            description="Rework Process 1",
            time_model_id="function_time_model_1",
            type="ProductionProcesses",
            reworked_process_ids=["P1", "P2"],
            blocking=True
        )
        ```
    """

    type: Literal[ProcessTypeEnum.ReworkProcesses]
    reworked_process_ids: List[str]
    blocking: bool 

    class Config:
        schema_extra = {
            "example": {
                "summary": "Rework process",
                "value": {
                    "ID": "RP1",
                    "description": "Rework Process 1",
                    "time_model_id": "function_time_model_1",
                    "type": "ProductionProcesses",
                    "reworked_process_ids": ["P1", "P2"],
                    "blocking": True,
                },
            }
        }

class CompoundProcessData(CoreAsset):
    """
    Class that represents a compound process. A compound process is a container for multiple processes that belong together, e.g. if a hardware module enables all processes of a CompoundProcess or if multiple similar processes can be performed.
    
    Args:
        ID (str): ID of the process module.
        description (str): Description of the process module.
        process_ids (List[str]): Process IDs of the process module.
    """
    process_ids: List[str]
    type: Literal[ProcessTypeEnum.CompoundProcesses]

    model_config=ConfigDict(json_schema_extra={
        "examples": [
            {
                "ID": "CP1",
                "description": "Compound Process 1",
                "process_ids": ["P1", "P2"],
                "type": "CompoundProcesses",
            }
        ]
    })

    def hash(self, adapter: ProductionSystemAdapter) -> str:
        """
        Returns a unique hash for the compound process data considering the proces ids. Can be used to compare two process data objects for equal functionality.

        Args:
            adapter (ProductionSystemAdapter): Adapter to access the process data.

        Raises:
            ValueError: If a process with the ID of the compound process is not found.

        Returns:
            str: hash of the compound process data.
        """
        process_hashes = []
        for process_id in self.process_ids:
            for process in adapter.process_data:
                if process.ID == process_id:
                    process_hashes.append(process.hash(adapter))
                    break
            else:
                raise ValueError(f"Process with ID {process_id} not found for compound process {self.ID}.")
        return md5("".join([*sorted(process_hashes)]).encode("utf-8")).hexdigest()



class RequiredCapabilityProcessData(CoreAsset):
    """
    Class that represents required capability process data. Capability processes are not compared by their IDs but their Capabilities. The required capability process data does not specify a time model ID, as it is not a process that can be performed, but a capability that is required.

    Args:
        ID (str): ID of the process.
        description (str): Description of the process.
        type (Literal[ProcessTypeEnum.CapabilityProcesses]): Type of the process.
        capability (str): Capability of the process.

    Examples:
        A required capability process with ID "P1", description "Process 1", and capability "C1":
        ``` py
        import prodsys
        prodsys.processes_data.CapabilityProcessData(
            ID="P1",
            description="Process 1",
            type="RequiredCapabilityProcesses",
            capability="C1",
        )
        ```
    """

    type: Literal[ProcessTypeEnum.RequiredCapabilityProcesses]
    capability: str

    model_config=ConfigDict(json_schema_extra={
        "examples": [
            {
                "ID": "P1",
                "description": "Process 1",
                "type": "RequiredCapabilityProcesses",
                "capability": "C1",
            }
        ]
    })

    def hash(self, adapter: ProductionSystemAdapter) -> str:
        """
        Returns a unique hash for the required capability process data considering the capability and type of the process. Can be used to compare two process data objects for equal functionality.

        Args:
            adapter (ProductionSystemAdapter): Adapter to access the time model data.

        Returns:
            str: hash of the required capability process data.
        """
        return md5(self.capability.encode("utf-8")).hexdigest()


class LinkTransportProcessData(TransportProcessData):
    """
    Class that represents all link transport process data.

    Args:
        ID (str): ID of the process.
        description (str): Description of the process.
        type (Literal[ProcessTypeEnum.TransportProcesses]): Type of the process.
        links (Union[List[List[str]], Dict[str, List[str]]]): Links of the route transport process. This can be a list of links or a dictionary of links with their IDs as keys.
        capability (Optional[str], optional): Capability of the process, which is used for matching if available. Defaults to None.

    Examples:
        A transport process with ID "TP1", description "Transport Process 1",
        type "LinkTransportProcesses", and links [["Resource1", "Node2"], ["Node2", "Resource1"]]:
        ``` py
        import prodsys
        prodsys.processes_data.LinkTransportProcessData(
            ID="TP1",
            description="Transport Process 1",
            time_model_id="manhattan_time_model_1",
            type="LinkTransportProcesses",
            links=[["Resource1", "Node2"], ["Node2", "Resource1"]],
            capability="automated_transport_process",
        )
        ```
    """

    type: Literal[ProcessTypeEnum.LinkTransportProcesses]
    links: List[List[str]]
    capability: Optional[str] = Field(default_factory=str)
    loading_time_model: Optional[str] = None


    def hash(self, adapter: ProductionSystemAdapter) -> str:
        """
        Returns a unique hash for the required capability process data considering the capability and type of the process. Can be used to compare two process data objects for equal functionality.

        Args:
            adapter (ProductionSystemAdapter): Adapter to access the time model data.

        Returns:
            str: hash of the required capability process data.
        """
        raise NotImplementedError("Hash function not implemented for LinkTransportProcessData")
        # TODO: Implement hash function for LinkTransportProcessData and Nodes
        # return md5("".join([*sorted(process_hashes)]).encode("utf-8")).hexdigest()

    model_config=ConfigDict(json_schema_extra={
        "examples": [
            {
                "ID": "TP1",
                "description": "Transport Process 1",
                "time_model_id": "manhattan_time_model_1",
                "type": "LinkTransportProcesses",
                "links": [["Resource1", "Node2"], ["Node2", "Resource1"]]
            }
        ]
    })

PROCESS_DATA_UNION = Union[
    CompoundProcessData, RequiredCapabilityProcessData,
    ProductionProcessData, TransportProcessData, CapabilityProcessData, LinkTransportProcessData, ReworkProcessData
]<|MERGE_RESOLUTION|>--- conflicted
+++ resolved
@@ -11,14 +11,8 @@
 from __future__ import annotations
 from hashlib import md5
 from enum import Enum
-<<<<<<< HEAD
 from typing import Literal, Union, List, TYPE_CHECKING, Optional
-from pydantic import Field
-=======
-from typing import Literal, Union, Optional, List, TYPE_CHECKING
-
 from pydantic import ConfigDict, Field
->>>>>>> 63cd227e
 
 from prodsys.models.core_asset import CoreAsset
 
@@ -213,20 +207,6 @@
     #TODO: implement charging_time_model for charging times for the AGV
 
 
-<<<<<<< HEAD
-    class Config:
-        schema_extra = {
-            "example": {
-                "summary": "Transport process",
-                "value": {
-                    "ID": "TP1",
-                    "description": "Transport Process 1",
-                    "time_model_id": "manhattan_time_model_1",
-                    "type": "TransportProcesses",
-                    "loading_time_model": "function_time_model_2",
-                    "unloading_time_model": "function_time_model_3",
-                },
-=======
     model_config=ConfigDict(json_schema_extra={
         "examples": [
             {
@@ -234,7 +214,8 @@
                 "description": "Transport Process 1",
                 "time_model_id": "manhattan_time_model_1",
                 "type": "TransportProcesses",
->>>>>>> 63cd227e
+                "loading_time_model": "function_time_model_2",
+                "unloading_time_model": "function_time_model_3",
             }
         ]
     })
@@ -272,20 +253,19 @@
     reworked_process_ids: List[str]
     blocking: bool 
 
-    class Config:
-        schema_extra = {
-            "example": {
+    model_config=ConfigDict(json_schema_extra={
+        "examples": [
+            {
                 "summary": "Rework process",
-                "value": {
-                    "ID": "RP1",
-                    "description": "Rework Process 1",
-                    "time_model_id": "function_time_model_1",
-                    "type": "ProductionProcesses",
-                    "reworked_process_ids": ["P1", "P2"],
-                    "blocking": True,
-                },
-            }
-        }
+                "ID": "RP1",
+                "description": "Rework Process 1",
+                "time_model_id": "function_time_model_1",
+                "type": "ProductionProcesses",
+                "reworked_process_ids": ["P1", "P2"],
+                "blocking": True,
+            }
+        ]
+    })
 
 class CompoundProcessData(CoreAsset):
     """
