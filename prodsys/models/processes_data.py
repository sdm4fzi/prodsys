--- conflicted
+++ resolved
@@ -409,7 +409,7 @@
         Returns:
             str: hash of the required capability process data.
         """
-<<<<<<< HEAD
+        base_class_hash = super().hash(adapter)
         loading_time_model_hash = ""
         unloading_time_model_hash = ""
 
@@ -428,6 +428,7 @@
         sorted_links = sorted(["-".join(link) for link in self.links])
 
         input_data = (
+            base_class_hash +
             "".join(sorted_links) +
             self.capability +
             loading_time_model_hash +
@@ -435,18 +436,6 @@
         )
 
         return md5(input_data.encode("utf-8")).hexdigest()
-        # raise NotImplementedError("Hash function not implemented for LinkTransportProcessData")
-        # TODO: Implement hash function for LinkTransportProcessData and Nodes
-        # return md5("".join([*sorted(process_hashes)]).encode("utf-8")).hexdigest()
-=======
-        base_class_hash = super().hash(adapter)
-        
-        links_str = "".join(["".join(sorted(link)) for link in sorted(self.links)])
-        
-        capability_str = self.capability if self.capability else ""
-        
-        return md5((base_class_hash + links_str + capability_str).encode("utf-8")).hexdigest()
->>>>>>> 973563a9
 
     model_config=ConfigDict(json_schema_extra={
         "examples": [
