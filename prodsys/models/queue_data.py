<<<<<<< HEAD
from __future__ import annotations

from typing import Optional, Union
=======
from typing import Union
>>>>>>> dbe92b82
from hashlib import md5

from pydantic import ConfigDict

from prodsys.models.core_asset import CoreAsset
from pydantic import conlist, validator


class QueueData(CoreAsset):
    """
    Class that represents a queue. If capacity is 0, the queue is considered infinite. Otherwise, the queue can hold a finite number of products cooresponding to the capacity.

    Args:
        ID (str): ID of the queue.
        description (str): Description of the queue.
        capacity (Union[int, float]): Capacity of the queue. If 0, the queue is considered infinite. Otherwise, the queue can hold a finite number of products cooresponding to the capacity.

    Examples:
        A finite queue with ID "Q1", description "Queue 1" and capacity 10:
        ``` py
        import prodsys
        prodsys.queue_data.QueueData(
            ID="Q1",
            description="Queue 1",
            capacity=10,
        )
        ```
        An infinite queue with ID "Q1", description "Queue 1" and capacity 0:
        ``` py
        import prodsys
        prodsys.queue_data.QueueData(
            ID="Q1",
            description="Queue 1",
            capacity=0,
        )
        ```
    """

    capacity: Union[int, float] = 0.0

    def hash(self) -> str:
        """
        Returns a unique hash for the queue considering its capacity.


        Returns:
            str: Hash of the queue.
        """
        return md5((str(self.capacity)).encode("utf-8")).hexdigest()

<<<<<<< HEAD

    class Config:
        schema_extra = {
            "examples": [
                {
                    "ID": "Q1",
                    "description": "Finte Queue",
                    "capacity": 10,
                },
                {
                    "ID": "Q1",
                    "description": "Infinite Queue",
                    "capacity": 0.0,
                },
            ]
        }


class StorageData(QueueData):
    """
    Represents storage data for the auxiliaries.

    Attributes:
        location (List[float]): The location of the storage in 2D coordinates.
    """

    location: conlist(float, min_items=2, max_items=2) # type: ignore

    class Config:
        schema_extra = {
            "examples": [
                {
                    "ID": "S1",
                    "description": "Storage 1",
                    "capacity": 100,
                    "location": [1.0, 2.0],
                },
                {
                    "ID": "S2",
                    "description": "Storage 2",
                    "capacity": 0.0,
                    "location": [3.0, 4.0],
                },
            ]
        }
=======
    model_config=ConfigDict(json_schema_extra={
        "examples": [
            {
                "ID": "Q1",
                "description": "Finte Queue",
                "capacity": 10,
            },
            {
                "ID": "Q1",
                "description": "Infinite Queue",
                "capacity": 0.0,
            },
        ]
    
    })
>>>>>>> dbe92b82
<|MERGE_RESOLUTION|>--- conflicted
+++ resolved
@@ -1,16 +1,9 @@
-<<<<<<< HEAD
-from __future__ import annotations
-
-from typing import Optional, Union
-=======
 from typing import Union
->>>>>>> dbe92b82
 from hashlib import md5
 
 from pydantic import ConfigDict
 
 from prodsys.models.core_asset import CoreAsset
-from pydantic import conlist, validator
 
 
 class QueueData(CoreAsset):
@@ -55,53 +48,6 @@
         """
         return md5((str(self.capacity)).encode("utf-8")).hexdigest()
 
-<<<<<<< HEAD
-
-    class Config:
-        schema_extra = {
-            "examples": [
-                {
-                    "ID": "Q1",
-                    "description": "Finte Queue",
-                    "capacity": 10,
-                },
-                {
-                    "ID": "Q1",
-                    "description": "Infinite Queue",
-                    "capacity": 0.0,
-                },
-            ]
-        }
-
-
-class StorageData(QueueData):
-    """
-    Represents storage data for the auxiliaries.
-
-    Attributes:
-        location (List[float]): The location of the storage in 2D coordinates.
-    """
-
-    location: conlist(float, min_items=2, max_items=2) # type: ignore
-
-    class Config:
-        schema_extra = {
-            "examples": [
-                {
-                    "ID": "S1",
-                    "description": "Storage 1",
-                    "capacity": 100,
-                    "location": [1.0, 2.0],
-                },
-                {
-                    "ID": "S2",
-                    "description": "Storage 2",
-                    "capacity": 0.0,
-                    "location": [3.0, 4.0],
-                },
-            ]
-        }
-=======
     model_config=ConfigDict(json_schema_extra={
         "examples": [
             {
@@ -116,5 +62,4 @@
             },
         ]
     
-    })
->>>>>>> dbe92b82
+    })