from typing import Union, Optional
from hashlib import md5

from pydantic import ConfigDict, conlist

from prodsys.models.core_asset import CoreAsset


class QueueData(CoreAsset):
    """
    Class that represents a queue. If capacity is 0, the queue is considered infinite. Otherwise, the queue can hold a finite number of products cooresponding to the capacity.

    Args:
        ID (str): ID of the queue.
        description (str): Description of the queue.
        capacity (Union[int, float]): Capacity of the queue. If 0, the queue is considered infinite. Otherwise, the queue can hold a finite number of products cooresponding to the capacity.

    Examples:
        A finite queue with ID "Q1", description "Queue 1" and capacity 10:
        ``` py
        import prodsys
        prodsys.queue_data.QueueData(
            ID="Q1",
            description="Queue 1",
            capacity=10,
        )
        ```
        An infinite queue with ID "Q1", description "Queue 1" and capacity 0:
        ``` py
        import prodsys
        prodsys.queue_data.QueueData(
            ID="Q1",
            description="Queue 1",
            capacity=0,
        )
        ```
    """
    #TODO: add optional location of queue for warehousing
    capacity: Union[int, float] = 0.0
<<<<<<< HEAD
    #location: Optional[conlist(float, min_length=2, max_length=2)] = None # type: ignore
    input_location: Optional[conlist(float, min_length=2, max_length=2)] = None # type: ignore
    output_location: Optional[conlist(float, min_length=2, max_length=2)] = None # type: ignore
=======
    location: Optional[conlist(float, min_length=2, max_length=2)] = None  # type: ignore
>>>>>>> f96a287b

    def hash(self) -> str:
        """
        Returns a unique hash for the queue considering its capacity.


        Returns:
            str: Hash of the queue.
        """
        return md5((str(self.capacity)).encode("utf-8")).hexdigest()

    model_config = ConfigDict(
        json_schema_extra={
            "examples": [
                {
                    "ID": "Q1",
                    "description": "Finte Queue",
                    "capacity": 10,
                },
                {
                    "ID": "Q1",
                    "description": "Infinite Queue",
                    "capacity": 0.0,
                },
            ]
        }
    )<|MERGE_RESOLUTION|>--- conflicted
+++ resolved
@@ -37,13 +37,10 @@
     """
     #TODO: add optional location of queue for warehousing
     capacity: Union[int, float] = 0.0
-<<<<<<< HEAD
     #location: Optional[conlist(float, min_length=2, max_length=2)] = None # type: ignore
     input_location: Optional[conlist(float, min_length=2, max_length=2)] = None # type: ignore
     output_location: Optional[conlist(float, min_length=2, max_length=2)] = None # type: ignore
-=======
     location: Optional[conlist(float, min_length=2, max_length=2)] = None  # type: ignore
->>>>>>> f96a287b
 
     def hash(self) -> str:
         """
