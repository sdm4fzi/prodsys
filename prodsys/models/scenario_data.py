"""
This module contains the data structures for the scenario data that is used in optimization to determine the best configuration of a production system. A Scenario constists thereby of:
- `ScenarioConstrainsData`: The constraints of the scenario.
- `ScenarioOptionsData`: The options of the scenario.
- `ScenarioInfoData`: The information of the scenario.
- 'Objectives': The objectives of the scenario.
- `ScenarioData`: The scenario data that contains the constraints, options, information and objectives of the scenario. 
"""
from typing import List, Optional, Dict
from enum import Enum

from pydantic import BaseModel, ConfigDict, field_validator, conlist

from prodsys.models.performance_indicators import KPIEnum
from prodsys.models.resource_data import ResourceControlPolicy, TransportControlPolicy
from prodsys.models.source_data import RoutingHeuristic


class ReconfigurationEnum(str, Enum):
    """
    Enum that represents the different levels of reconfigurations that are possible.

    - ProductionCapacity: Reconfiguration of production capacity (number of machines and their configuration)
    - TransportCapacity: Reconfiguration of transport capacity (number of transport resources and their configuration)
    - AuxiliaryCapacity: Reconfiguration of auxiliary capacity (number of auxiliaries in the system)
    - Layout: Reconfiguration of layout (only position of resources)
    - SequencingLogic: Reconfiguration of sequencing logic (only the control policy of resources)
    - RoutingLogic: Reconfiguration of routing logic (only the routing heuristic of routers)
    """

    PRODUCTION_CAPACITY = "production_capacity"
    TRANSPORT_CAPACITY = "transport_capacity"
    AUXILIARY_CAPACITY = "auxiliary_capacity"
    LAYOUT = "layout"
    SEQUENCING_LOGIC = "sequencing_logic"
    ROUTING_LOGIC = "routing_logic"


class ScenarioConstrainsData(BaseModel):
    """
    Class that represents the constraints of a scenario. The maximum limitations aim to limit the complexity of the
    scenario, thus optimization is possible in a reasonable time. However, by setting only a few constraints, the
    complexity of the scenario can be increased. E.g. you set the maximum reconfiguration cost to the targeted value and
    maximum numbers very high. Thereby, the optimization problem is only constrained by reconfiguration cost and not other
    factors.

    Args:
        max_reconfiguration_cost (float): Maximum reconfiguration cost that can be spend for new production capacity in the scenario.
        max_num_machines (int): Maximum number of machines that can be used in the scenario.
        max_num_processes_per_machine (int): Maximum number of processes that can be assigned to a machine in the scenario.
        max_num_transport_resources (int): Maximum number of transport resources that can be used in the scenario.
        target_product_count (Optional[Dict[str, int]], optional): Target product count for the scenario. Defaults to None. Mapping of product type to target count in the considered time range of the scenario.
    """

    max_reconfiguration_cost: float
    max_num_machines: int
    max_num_processes_per_machine: int
    max_num_transport_resources: int
    target_product_count: Optional[Dict[str, int]]

    model_config=ConfigDict(json_schema_extra={
        "examples": [
            {
                "max_reconfiguration_cost": 120000,
                "max_num_machines": 10,
                "max_num_processes_per_machine": 2,
                "max_num_transport_resources": 2,
                "target_product_count": {"Product_1": 120, "Product_2": 200},
            }
        ]
    })

class ScenarioOptionsData(BaseModel):
    """
    Class that represents the options of a scenario. The options are used to define the deegrees of freedom in the
    optimization scenario, i.e. the different possibilities to adjust the configuration to find a solution with higher
    performance. Options consider possible transformations of the configuration, possible logics of controllers and routers
    and possible positions of machines in the layout.

    Args:
        transformations (List[ReconfigurationEnum]): List of possible transformations of the configuration.
        machine_controllers (List[Literal["FIFO", "LIFO", "SPT"]]): List of possible controllers for machines.
        transport_controllers (List[Literal["FIFO", "SPT_transport", "Nearest_origin_and_longest_target_queues_transport", "Nearest_origin_and_shortest_target_input_queues_transport"]]): List of possible controllers for transport resources.
        routing_heuristics (List[Literal["shortest_queue", "random", "FIFO"]]): List of possible routing heuristics for sources.
        positions (List[conlist(float, min_length=2, max_length=2)]): List of possible positions for machines in the layout.

    Raises:
        ValueError: If the positions are not a list of tuples of length 2.
    """

    transformations: List[ReconfigurationEnum]
    machine_controllers: List[ResourceControlPolicy]
    transport_controllers: List[TransportControlPolicy]
    routing_heuristics: List[RoutingHeuristic]
    positions: List[conlist(float, min_length=2, max_length=2)] # type: ignore

    @field_validator("positions")
    def check_positions(cls, v):
        for e in v:
            if len(e) != 2:
                raise ValueError("positions must be a list of tuples of length 2")
        return v

    model_config=ConfigDict(json_schema_extra={
        "examples": [
            {
                "transformations": [
                    "production_capacity",
                    "transport_capacity",
                    "layout",
                    "sequencing_logic",
                    "routing_logic",
                ],
                "machine_controllers": ["FIFO", "LIFO", "SPT"],
                "transport_controllers": ["FIFO", "SPT_transport"],
                "routing_heuristics": ["shortest_queue", "random", "FIFO"],
                "positions": [[10.0, 10.0], [20.0, 20.0]],
            }
        ]
    })


class ScenarioInfoData(BaseModel):
    """
    Class that represents the information of a scenario. The information is used to define some parameters that allow
    evaluation of the scenario.

    Args:
        machine_cost (float): Cost of a machine.
        transport_resource_cost (float): Cost of a transport resource.
        process_module_cost (float): Cost of a process module.
        breakdown_cost (Optional[float], optional): Cost of a breakdown. Defaults to None.
        time_range (Optional[int], optional): Time range of the scenario in minutes to be considered. Defaults to None.
        maximum_breakdown_time (Optional[int], optional): Maximum allowable breakdown time in the scenario in minutes. Defaults to None.
    """

    machine_cost: float
    transport_resource_cost: float
<<<<<<< HEAD
    process_module_costs: Optional[Dict[str, float]]
    breakdown_cost: Optional[float]
=======
    process_module_cost: float
    auxiliary_cost: Optional[float] = None
    breakdown_cost: Optional[float] = None
>>>>>>> f96a287b
    time_range: Optional[int]
    maximum_breakdown_time: Optional[int] = None

    model_config=ConfigDict(json_schema_extra={
        "examples": [
            {
                "machine_cost": 30000,
                "transport_resource_cost": 20000,
<<<<<<< HEAD
                "process_module_costs": {"Process_1": 2300, "Process_2": 3300},
=======
                "process_module_cost": 2300,
                "auxiliary_cost": 1000,
>>>>>>> f96a287b
                "breakdown_cost": 1000,
                "time_range": 2600, 
                "maximum_breakdown_time": 10,
            }
        ]
    })


class Objective(BaseModel):
    name: KPIEnum
    weight: float = 1.0

    model_config=ConfigDict(json_schema_extra={
        "examples": [
            {
                "name": KPIEnum.COST,
                "weight": 0.6,
            },
            {
                "name": KPIEnum.THROUGHPUT,
                "weight": 0.1,
            },
            {
                "name": KPIEnum.WIP,
                "weight": 0.5,
            },
        ]
    })


class ScenarioData(BaseModel):
    """
    Class that represents a scenario and contraints data about constaints, options, information and objectives of the scenario.

    Args:
        constraints (ScenarioConstrainsData): Constraints of the scenario.
        options (ScenarioOptionsData): Options of the scenario.
        info (ScenarioInfoData): Information of the scenario.
        optimize (List[Objectives]): List of KPIs that should be optimized.

    Raises:
        ValueError: If the weights are not specified for all KPIs that should be optimized.
    """

    constraints: ScenarioConstrainsData
    options: ScenarioOptionsData
    info: ScenarioInfoData
    objectives: List[Objective]

    model_config=ConfigDict(use_enum_values=True, json_schema_extra={
        "examples": [
            {
                "summary": "Scenario",
                "value": {
                    "constraints": {
                        "max_reconfiguration_cost": 120000,
                        "max_num_machines": 10,
                        "max_num_processes_per_machine": 2,
                        "max_num_transport_resources": 2,
                        "target_product_count": {"Product_1": 120, "Product_2": 200},
                    },
                    "options": {
                        "transformations": [
                            "production_capacity",
                            "transport_capacity",
                            "layout",
                            "sequencing_logic",
                            "routing_logic",
                        ],
                        "machine_controllers": ["FIFO", "LIFO", "SPT"],
                        "transport_controllers": ["FIFO", "SPT_transport"],
                        "routing_heuristics": ["shortest_queue", "random", "FIFO"],
                        "positions": [[10.0, 10.0], [20.0, 20.0]],
                    },
                    "info": {
                        "machine_cost": 30000,
                        "transport_resource_cost": 20000,
                        "process_module_cost": 2300,
                        "breakdown_cost": 1000,
                        "time_range": 2600,
                        "maximum_breakdown_time": 10,
                    },
                    "objectives": [
                        {
                            "name": KPIEnum.COST,
                            "weight": 0.6,
                        },
                        {
                            "name": KPIEnum.THROUGHPUT,
                            "weight": 0.1,
                        },
                        {
                            "name": KPIEnum.WIP,
                            "weight": 0.5,
                        },
                    ],
                },
            }
        ]
    })<|MERGE_RESOLUTION|>--- conflicted
+++ resolved
@@ -136,14 +136,9 @@
 
     machine_cost: float
     transport_resource_cost: float
-<<<<<<< HEAD
     process_module_costs: Optional[Dict[str, float]]
-    breakdown_cost: Optional[float]
-=======
-    process_module_cost: float
     auxiliary_cost: Optional[float] = None
     breakdown_cost: Optional[float] = None
->>>>>>> f96a287b
     time_range: Optional[int]
     maximum_breakdown_time: Optional[int] = None
 
@@ -152,12 +147,8 @@
             {
                 "machine_cost": 30000,
                 "transport_resource_cost": 20000,
-<<<<<<< HEAD
                 "process_module_costs": {"Process_1": 2300, "Process_2": 3300},
-=======
-                "process_module_cost": 2300,
                 "auxiliary_cost": 1000,
->>>>>>> f96a287b
                 "breakdown_cost": 1000,
                 "time_range": 2600, 
                 "maximum_breakdown_time": 10,
