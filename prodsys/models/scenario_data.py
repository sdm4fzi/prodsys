"""
This module contains the data structures for the scenario data that is used in optimization to determine the best configuration of a production system. A Scenario constists thereby of:
- `ScenarioConstrainsData`: The constraints of the scenario.
- `ScenarioOptionsData`: The options of the scenario.
- `ScenarioInfoData`: The information of the scenario.
- 'Objectives': The objectives of the scenario.
- `ScenarioData`: The scenario data that contains the constraints, options, information and objectives of the scenario. 
"""

from typing import List, Optional, Dict
from enum import Enum

from pydantic import BaseModel, ConfigDict, field_validator, conlist

from prodsys.models.performance_indicators import KPIEnum
from prodsys.models.resource_data import ResourceControlPolicy, TransportControlPolicy
from prodsys.models.source_data import RoutingHeuristic


class ReconfigurationEnum(str, Enum):
    """
    Enum that represents the different levels of reconfigurations that are possible.

    - ProductionCapacity: Reconfiguration of production capacity (number of machines and their configuration)
    - TransportCapacity: Reconfiguration of transport capacity (number of transport resources and their configuration)
    - AuxiliaryCapacity: Reconfiguration of auxiliary capacity (number of auxiliaries in the system)
    - Layout: Reconfiguration of layout (only position of resources)
    - SequencingLogic: Reconfiguration of sequencing logic (only the control policy of resources)
    - RoutingLogic: Reconfiguration of routing logic (only the routing heuristic of routers)
    """

    PRODUCTION_CAPACITY = "production_capacity"
    TRANSPORT_CAPACITY = "transport_capacity"
    AUXILIARY_CAPACITY = "auxiliary_capacity"
    LAYOUT = "layout"
    SEQUENCING_LOGIC = "sequencing_logic"
    ROUTING_LOGIC = "routing_logic"


class ScenarioConstrainsData(BaseModel):
    """
    Class that represents the constraints of a scenario. The maximum limitations aim to limit the complexity of the
    scenario, thus optimization is possible in a reasonable time. However, by setting only a few constraints, the
    complexity of the scenario can be increased. E.g. you set the maximum reconfiguration cost to the targeted value and
    maximum numbers very high. Thereby, the optimization problem is only constrained by reconfiguration cost and not other
    factors.

    Args:
        max_reconfiguration_cost (float): Maximum reconfiguration cost that can be spend for new production capacity in the scenario.
        max_num_machines (int): Maximum number of machines that can be used in the scenario.
        max_num_processes_per_machine (int): Maximum number of processes that can be assigned to a machine in the scenario.
        max_num_transport_resources (int): Maximum number of transport resources that can be used in the scenario.
        target_product_count (Optional[Dict[str, int]], optional): Target product count for the scenario. Defaults to None. Mapping of product type to target count in the considered time range of the scenario.
    """

    max_reconfiguration_cost: float
    max_num_machines: int
    max_num_processes_per_machine: int
    max_num_transport_resources: int
    target_product_count: Optional[Dict[str, int]]

    model_config = ConfigDict(
        json_schema_extra={
            "examples": [
                {
                    "max_reconfiguration_cost": 120000,
                    "max_num_machines": 10,
                    "max_num_processes_per_machine": 2,
                    "max_num_transport_resources": 2,
                    "target_product_count": {"Product_1": 120, "Product_2": 200},
                }
            ]
        }
    )


class ScenarioOptionsData(BaseModel):
    """
    Class that represents the options of a scenario. The options are used to define the deegrees of freedom in the
    optimization scenario, i.e. the different possibilities to adjust the configuration to find a solution with higher
    performance. Options consider possible transformations of the configuration, possible logics of controllers and routers
    and possible positions of machines in the layout.

    Args:
        transformations (List[ReconfigurationEnum]): List of possible transformations of the configuration.
        machine_controllers (List[Literal["FIFO", "LIFO", "SPT"]]): List of possible controllers for machines.
        transport_controllers (List[Literal["FIFO", "SPT_transport", "Nearest_origin_and_longest_target_queues_transport", "Nearest_origin_and_shortest_target_input_queues_transport"]]): List of possible controllers for transport resources.
        routing_heuristics (List[Literal["shortest_queue", "random", "FIFO"]]): List of possible routing heuristics for sources.
        positions (List[conlist(float, min_length=2, max_length=2)]): List of possible positions for machines in the layout.

    Raises:
        ValueError: If the positions are not a list of tuples of length 2.
    """

    transformations: List[ReconfigurationEnum]
    machine_controllers: List[ResourceControlPolicy]
    transport_controllers: List[TransportControlPolicy]
    routing_heuristics: List[RoutingHeuristic]
    positions: List[conlist(float, min_length=2, max_length=2)]  # type: ignore

    @field_validator("positions")
    def check_positions(cls, v):
        for e in v:
            if len(e) != 2:
                raise ValueError("positions must be a list of tuples of length 2")
        return v

    model_config = ConfigDict(
        json_schema_extra={
            "examples": [
                {
                    "transformations": [
                        "production_capacity",
                        "transport_capacity",
                        "layout",
                        "sequencing_logic",
                        "routing_logic",
                    ],
                    "machine_controllers": ["FIFO", "LIFO", "SPT"],
                    "transport_controllers": ["FIFO", "SPT_transport"],
                    "routing_heuristics": ["shortest_queue", "random", "FIFO"],
                    "positions": [[10.0, 10.0], [20.0, 20.0]],
                }
            ]
        }
    )


class ScenarioInfoData(BaseModel):
    """
    Class that represents the information of a scenario. The information is used to define some parameters that allow
    evaluation of the scenario.

    Args:
        machine_cost (float): Cost of a machine.
        transport_resource_cost (float): Cost of a transport resource.
<<<<<<< HEAD
        process_module_costs (float): Cost of a process module.
=======
        process_module_cost (Optional[float | Dict[str, float]]): Cost of a process module. Either a const value or a mapping of process ID to cost.
>>>>>>> 973563a9
        breakdown_cost (Optional[float], optional): Cost of a breakdown. Defaults to None.
        time_range (Optional[int], optional): Time range of the scenario in minutes to be considered. Defaults to None.
        maximum_breakdown_time (Optional[int], optional): Maximum allowable breakdown time in the scenario in minutes. Defaults to None.
    """

    machine_cost: float
    transport_resource_cost: float
<<<<<<< HEAD
    process_module_costs: Optional[Dict[str, float]] = None
=======
    process_module_cost: Optional[float | Dict[str, float]] = None
>>>>>>> 973563a9
    auxiliary_cost: Optional[float] = None
    breakdown_cost: Optional[float] = None
    time_range: Optional[int]
    maximum_breakdown_time: Optional[int] = None

<<<<<<< HEAD
    model_config=ConfigDict(json_schema_extra={
        "examples": [
            {
                "machine_cost": 30000,
                "transport_resource_cost": 20000,
                "process_module_costs": {"Process_1": 2300, "Process_2": 3300},
                "auxiliary_cost": 1000,
                "breakdown_cost": 1000,
                "time_range": 2600, 
                "maximum_breakdown_time": 10,
            }
        ]
    })
=======
    model_config = ConfigDict(
        json_schema_extra={
            "examples": [
                {
                    "machine_cost": 30000,
                    "transport_resource_cost": 20000,
                    "process_module_cost": {"Process_1": 2300, "Process_2": 3300},
                    "auxiliary_cost": 1000,
                    "breakdown_cost": 1000,
                    "time_range": 2600,
                    "maximum_breakdown_time": 10,
                }
            ]
        }
    )
>>>>>>> 973563a9


class Objective(BaseModel):
    name: KPIEnum
    weight: float = 1.0

    model_config = ConfigDict(
        json_schema_extra={
            "examples": [
                {
                    "name": KPIEnum.COST,
                    "weight": 0.6,
                },
                {
                    "name": KPIEnum.THROUGHPUT,
                    "weight": 0.1,
                },
                {
                    "name": KPIEnum.WIP,
                    "weight": 0.5,
                },
            ]
        }
    )


class ScenarioData(BaseModel):
    """
    Class that represents a scenario and contraints data about constaints, options, information and objectives of the scenario.

    Args:
        constraints (ScenarioConstrainsData): Constraints of the scenario.
        options (ScenarioOptionsData): Options of the scenario.
        info (ScenarioInfoData): Information of the scenario.
        optimize (List[Objectives]): List of KPIs that should be optimized.

    Raises:
        ValueError: If the weights are not specified for all KPIs that should be optimized.
    """

    constraints: ScenarioConstrainsData
    options: ScenarioOptionsData
    info: ScenarioInfoData
    objectives: List[Objective]

<<<<<<< HEAD
    model_config=ConfigDict(use_enum_values=True, json_schema_extra={
        "examples": [
            {
                "summary": "Scenario",
                "value": {
                    "constraints": {
                        "max_reconfiguration_cost": 120000,
                        "max_num_machines": 10,
                        "max_num_processes_per_machine": 2,
                        "max_num_transport_resources": 2,
                        "target_product_count": {"Product_1": 120, "Product_2": 200},
                    },
                    "options": {
                        "transformations": [
                            "production_capacity",
                            "transport_capacity",
                            "layout",
                            "sequencing_logic",
                            "routing_logic",
                        ],
                        "machine_controllers": ["FIFO", "LIFO", "SPT"],
                        "transport_controllers": ["FIFO", "SPT_transport"],
                        "routing_heuristics": ["shortest_queue", "random", "FIFO"],
                        "positions": [[10.0, 10.0], [20.0, 20.0]],
                    },
                    "info": {
                        "machine_cost": 30000,
                        "transport_resource_cost": 20000,
                        "process_module_costs": {"Process_1": 2300, "Process_2": 3300},
                        "breakdown_cost": 1000,
                        "time_range": 2600,
                        "maximum_breakdown_time": 10,
                    },
                    "objectives": [
                        {
                            "name": KPIEnum.COST,
                            "weight": 0.6,
=======
    model_config = ConfigDict(
        use_enum_values=True,
        json_schema_extra={
            "examples": [
                {
                    "summary": "Scenario",
                    "value": {
                        "constraints": {
                            "max_reconfiguration_cost": 120000,
                            "max_num_machines": 10,
                            "max_num_processes_per_machine": 2,
                            "max_num_transport_resources": 2,
                            "target_product_count": {
                                "Product_1": 120,
                                "Product_2": 200,
                            },
>>>>>>> 973563a9
                        },
                        "options": {
                            "transformations": [
                                "production_capacity",
                                "transport_capacity",
                                "layout",
                                "sequencing_logic",
                                "routing_logic",
                            ],
                            "machine_controllers": ["FIFO", "LIFO", "SPT"],
                            "transport_controllers": ["FIFO", "SPT_transport"],
                            "routing_heuristics": ["shortest_queue", "random", "FIFO"],
                            "positions": [[10.0, 10.0], [20.0, 20.0]],
                        },
                        "info": {
                            "machine_cost": 30000,
                            "transport_resource_cost": 20000,
                            "process_module_costs": {
                                "Process_1": 2300,
                                "Process_2": 3300,
                            },
                            "breakdown_cost": 1000,
                            "time_range": 2600,
                            "maximum_breakdown_time": 10,
                        },
                        "objectives": [
                            {
                                "name": KPIEnum.COST,
                                "weight": 0.6,
                            },
                            {
                                "name": KPIEnum.THROUGHPUT,
                                "weight": 0.1,
                            },
                            {
                                "name": KPIEnum.WIP,
                                "weight": 0.5,
                            },
                        ],
                    },
                }
            ]
        },
    )<|MERGE_RESOLUTION|>--- conflicted
+++ resolved
@@ -134,11 +134,7 @@
     Args:
         machine_cost (float): Cost of a machine.
         transport_resource_cost (float): Cost of a transport resource.
-<<<<<<< HEAD
-        process_module_costs (float): Cost of a process module.
-=======
         process_module_cost (Optional[float | Dict[str, float]]): Cost of a process module. Either a const value or a mapping of process ID to cost.
->>>>>>> 973563a9
         breakdown_cost (Optional[float], optional): Cost of a breakdown. Defaults to None.
         time_range (Optional[int], optional): Time range of the scenario in minutes to be considered. Defaults to None.
         maximum_breakdown_time (Optional[int], optional): Maximum allowable breakdown time in the scenario in minutes. Defaults to None.
@@ -146,31 +142,12 @@
 
     machine_cost: float
     transport_resource_cost: float
-<<<<<<< HEAD
-    process_module_costs: Optional[Dict[str, float]] = None
-=======
     process_module_cost: Optional[float | Dict[str, float]] = None
->>>>>>> 973563a9
     auxiliary_cost: Optional[float] = None
     breakdown_cost: Optional[float] = None
     time_range: Optional[int]
     maximum_breakdown_time: Optional[int] = None
 
-<<<<<<< HEAD
-    model_config=ConfigDict(json_schema_extra={
-        "examples": [
-            {
-                "machine_cost": 30000,
-                "transport_resource_cost": 20000,
-                "process_module_costs": {"Process_1": 2300, "Process_2": 3300},
-                "auxiliary_cost": 1000,
-                "breakdown_cost": 1000,
-                "time_range": 2600, 
-                "maximum_breakdown_time": 10,
-            }
-        ]
-    })
-=======
     model_config = ConfigDict(
         json_schema_extra={
             "examples": [
@@ -186,7 +163,6 @@
             ]
         }
     )
->>>>>>> 973563a9
 
 
 class Objective(BaseModel):
@@ -232,45 +208,6 @@
     info: ScenarioInfoData
     objectives: List[Objective]
 
-<<<<<<< HEAD
-    model_config=ConfigDict(use_enum_values=True, json_schema_extra={
-        "examples": [
-            {
-                "summary": "Scenario",
-                "value": {
-                    "constraints": {
-                        "max_reconfiguration_cost": 120000,
-                        "max_num_machines": 10,
-                        "max_num_processes_per_machine": 2,
-                        "max_num_transport_resources": 2,
-                        "target_product_count": {"Product_1": 120, "Product_2": 200},
-                    },
-                    "options": {
-                        "transformations": [
-                            "production_capacity",
-                            "transport_capacity",
-                            "layout",
-                            "sequencing_logic",
-                            "routing_logic",
-                        ],
-                        "machine_controllers": ["FIFO", "LIFO", "SPT"],
-                        "transport_controllers": ["FIFO", "SPT_transport"],
-                        "routing_heuristics": ["shortest_queue", "random", "FIFO"],
-                        "positions": [[10.0, 10.0], [20.0, 20.0]],
-                    },
-                    "info": {
-                        "machine_cost": 30000,
-                        "transport_resource_cost": 20000,
-                        "process_module_costs": {"Process_1": 2300, "Process_2": 3300},
-                        "breakdown_cost": 1000,
-                        "time_range": 2600,
-                        "maximum_breakdown_time": 10,
-                    },
-                    "objectives": [
-                        {
-                            "name": KPIEnum.COST,
-                            "weight": 0.6,
-=======
     model_config = ConfigDict(
         use_enum_values=True,
         json_schema_extra={
@@ -287,7 +224,6 @@
                                 "Product_1": 120,
                                 "Product_2": 200,
                             },
->>>>>>> 973563a9
                         },
                         "options": {
                             "transformations": [
