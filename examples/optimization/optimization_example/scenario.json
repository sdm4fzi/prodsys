--- conflicted
+++ resolved
@@ -34,11 +34,7 @@
   "info": {
     "machine_cost": 30000,
     "transport_resource_cost": 15000,
-<<<<<<< HEAD
-    "process_module_costs": {"P1": 8000, "P2": 5000, "P3": 5000, "P4": 5000, "P5": 5000, "P6": 5000},
-=======
     "process_module_cost": {"P1": 8000, "P2": 5000, "P3": 5000, "P4": 5000, "P5": 5000, "P6": 5000},
->>>>>>> 973563a9
     "breakdown_cost": 0.11,
     "time_range": 2880 ,
     "maximum_breakdown_time": 180
