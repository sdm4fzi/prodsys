from typing import List, Union, Dict, Annotated

from pydantic import TypeAdapter

from fastapi import APIRouter, HTTPException, Body, BackgroundTasks

import json
import prodsys
from prodsys.util import util
from prodsys.optimization import (
    simulated_annealing,
    tabu_search,
    math_opt,
    optimization_analysis,
)
from prodsys.optimization.evolutionary_algorithm import (
    EvolutionaryAlgorithmHyperparameters,
    optimize_configuration,
)
from prodsys.models import performance_indicators
from app.dependencies import (
    prodsys_backend,
    prepare_adapter_from_optimization,
    get_configuration_results_adapter_from_filesystem,
    get_progress_of_optimization,
)


router = APIRouter(
    prefix="/projects/{project_id}/adapters/{adapter_id}/optimize",
    tags=["optimization"],
    responses={404: {"description": "Not found"}},
)

HYPERPARAMETER_EXAMPLES = [
    EvolutionaryAlgorithmHyperparameters.model_config["json_schema_extra"]["examples"][0],
    simulated_annealing.SimulatedAnnealingHyperparameters.model_config["json_schema_extra"][
        "examples"
    ][0],
    tabu_search.TabuSearchHyperparameters.model_config["json_schema_extra"]["examples"][0],
    math_opt.MathOptHyperparameters.model_config["json_schema_extra"]["examples"][0],
]


@router.post(
    "/",
    response_model=str,
)
async def optimize(
    project_id: str,
    adapter_id: str,
    background_tasks: BackgroundTasks,
    hyper_parameters: Annotated[
        Union[
            EvolutionaryAlgorithmHyperparameters,
            simulated_annealing.SimulatedAnnealingHyperparameters,
            tabu_search.TabuSearchHyperparameters,
            math_opt.MathOptHyperparameters,
        ],
        Body(examples=HYPERPARAMETER_EXAMPLES),
    ]
):
    adapter = prodsys_backend.get_adapter(project_id, adapter_id)
    if not adapter.scenario_data:
        raise HTTPException(
            404, f"Adapter {adapter_id} is missing scenario data for optimization."
        )
    configuration_file_path = f"data/{project_id}/{adapter_id}_configuration.json"
    scenario_file_path = f"data/{project_id}/{adapter_id}_scenario.json"
    save_folder = f"data/{project_id}/{adapter_id}"
    
    util.prepare_save_folder(save_folder)
    adapter.write_data(configuration_file_path)
    adapter.write_scenario_data(scenario_file_path)

    # TODO: move this to background task
    if isinstance(hyper_parameters, EvolutionaryAlgorithmHyperparameters):
        optimization_func = optimize_configuration
    elif isinstance(
        hyper_parameters, simulated_annealing.SimulatedAnnealingHyperparameters
    ):
        optimization_func = simulated_annealing.optimize_configuration
    elif isinstance(hyper_parameters, tabu_search.TabuSearchHyperparameters):
        optimization_func = tabu_search.optimize_configuration
    elif isinstance(hyper_parameters, math_opt.MathOptHyperparameters):
        optimization_func = math_opt.optimize_configuration
    else:
        raise HTTPException(404, f"Wrong Hyperparameters for optimization.")

    background_tasks.add_task(
        optimization_func,
        save_folder = save_folder,
        base_configuration_file_path=configuration_file_path,
        scenario_file_path=scenario_file_path,
        hyper_parameters=hyper_parameters,
    )

    return f"Succesfully optimized configuration of {adapter_id} in {project_id}."


@router.get(
    "/results",
    response_model=Dict[str, Union[Dict[str, List[performance_indicators.KPI_UNION]], str]],
)
def get_optimization_results(project_id: str, adapter_id: str):
    with open(f"data/{project_id}/{adapter_id}/optimization_results.json") as json_file:
        data = json.load(json_file)

    adapter_object = prodsys_backend.get_adapter(project_id, adapter_id)
    kpis = adapter_object.scenario_data.objectives
    
    response = {"solutions": {}}

    for solution in data.values():
        for adapter_name in solution.keys():
            response["solutions"][adapter_name] = []

            for kpi_obj, kpi_value in zip(kpis, solution[adapter_name]["fitness"]):
                kpi_name = kpi_obj.name
                
<<<<<<< HEAD
                kpi_object = parse_obj_as(
                    performance_indicators.KPI_UNION,
=======
                kpi_object = TypeAdapter(performance_indicators.KPI_UNION).validate_python(
>>>>>>> 973563a9
                    {
                        "name": kpi_name,
                        "value": kpi_value,
                        "context": [performance_indicators.KPILevelEnum.SYSTEM],
                    },
                )
                response["solutions"][adapter_name].append(kpi_object)

    return response

@router.get(
    "/best_solution",
    response_model=str,
)
def get_best_solution_id(project_id: str, adapter_id: str):
    """
    Returns the best solution ID based on the highest total fitness value from the optimization results.
    """
    try:
        # Open the optimization results file
        with open(f"data/{project_id}/{adapter_id}/optimization_results.json") as json_file:
            data = json.load(json_file)
    except FileNotFoundError:
        raise HTTPException(404, f"Optimization results not found for adapter {adapter_id} in project {project_id}")

    best_solution = None
    best_fitness = float('-inf')  # Initialize with negative infinity

    # Iterate over the solutions in the results file
    for solution in data.values():
        for adapter_name in solution.keys():
            total_fitness = sum(solution[adapter_name]["fitness"])  # Calculate the total fitness value

            # Check if this solution has the best fitness
            if total_fitness > best_fitness:
                best_fitness = total_fitness
                best_solution = adapter_name

    if best_solution is None:
        raise HTTPException(404, "No valid solution found.")
    
    return best_solution

@router.get(
    "/register/{solution_id}",
    tags=["optimization"],
    response_model=str,
)
def register_adapter_with_evaluation(
    project_id: str, adapter_id: str, solution_id: str
):
    adapter_object = get_configuration_results_adapter_from_filesystem(
        project_id, adapter_id, solution_id
    )
    prepare_adapter_from_optimization(
        adapter_object, project_id, adapter_id, solution_id
    )

    return (
        "Sucessfully registered and ran simulation for adapter with ID: " + solution_id
    )


@router.get(
    "/pareto_front_performances",
    tags=["optimization"],
    response_model=str,
)
def get_optimization_pareto_front(project_id: str, adapter_id: str):
    IDs = optimization_analysis.get_pareto_solutions_from_result_files(
        f"data/{project_id}/{adapter_id}/optimization_results.json"
    )
    for solution_id in IDs:
        adapter_object = get_configuration_results_adapter_from_filesystem(
            project_id, adapter_id, solution_id
        )
        prepare_adapter_from_optimization(
            adapter_object, project_id, adapter_id, solution_id
        )

    return (
        "Succesfully found pareto front, registered and ran simulations for pareto adapters with IDs: "
        + str(IDs)
    )


@router.get(
    "/{solution_id}",
    tags=["optimization"],
    response_model=prodsys.adapters.JsonProductionSystemAdapter,
)
def get_optimization_solution(
    project_id: str, adapter_id: str, solution_id: str
) -> prodsys.adapters.JsonProductionSystemAdapter:
    with open(f"data/{project_id}/{adapter_id}/{solution_id}.json") as json_file:
        data = json.load(json_file)
    return data<|MERGE_RESOLUTION|>--- conflicted
+++ resolved
@@ -118,12 +118,7 @@
             for kpi_obj, kpi_value in zip(kpis, solution[adapter_name]["fitness"]):
                 kpi_name = kpi_obj.name
                 
-<<<<<<< HEAD
-                kpi_object = parse_obj_as(
-                    performance_indicators.KPI_UNION,
-=======
                 kpi_object = TypeAdapter(performance_indicators.KPI_UNION).validate_python(
->>>>>>> 973563a9
                     {
                         "name": kpi_name,
                         "value": kpi_value,
