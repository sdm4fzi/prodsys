import time
from typing import Dict

import os
import json

from fastapi import HTTPException
from app.backends.backend import Backend
from app.backends.in_memory import InMemoryBackend
from app.models.progress_report import ProgressReport
import prodsys
import prodsys.simulation
import prodsys.simulation.sim
from prodsys.util.post_processing import PostProcessor


import logging
logger = logging.getLogger(__name__)

def get_backend() -> Backend:
    backend_name = os.getenv("PRODSYS_BACKEND") or "in_memory"
    if backend_name == "in_memory":
        logger.info("Using in-memory backend")
        return InMemoryBackend()
    if backend_name == "mongo":
        logger.info("Using MongoDB backend")
        raise NotImplementedError("MongoDB backend not implemented")
    else:
        raise Exception(f"Backend {backend_name} not possible to use for prodsys API.")


prodsys_backend = get_backend()
runners: Dict[str, prodsys.runner.Runner] = {}


def get_progress_of_simulation(project_id: str, adapter_id: str) -> ProgressReport:
    if adapter_id not in runners:
        raise HTTPException(
            404, f"No simulation was yet started for adapter {adapter_id} in project {project_id}."
        )
    steps_done = runners[adapter_id].env.pbar.n
    steps_total = runners[adapter_id].env.pbar.total
    time_done = time.time() - runners[adapter_id].env.pbar.start_t

    ratio_done = steps_done / steps_total
    expected_total_time = time_done / ratio_done
    expected_time_left = expected_total_time - time_done

    return ProgressReport(
        ratio_done=ratio_done,
        time_done=round(time_done, 2),
        expected_time_left=round(expected_time_left, 2),
        expected_total_time=round(expected_total_time, 2),
    )

def run_simulation(project_id: str, adapter_id: str, run_length: float, seed: int):
    adapter = prodsys_backend.get_adapter(project_id, adapter_id)
    adapter.seed = seed
    runner_object = prodsys.runner.Runner(adapter=adapter)
    runners[adapter_id] = runner_object
    runner_object.initialize_simulation()
    runner_object.run(run_length)
    performance = runner_object.get_performance_data()
    try:
        prodsys_backend.create_performance(project_id, adapter_id, performance)
    except:
        prodsys_backend.update_performance(project_id, adapter_id, performance)
    post_processor = runner_object.get_post_processor()
    try:
        prodsys_backend.create_post_processor(project_id, adapter_id, post_processor)
    except:
        prodsys_backend.update_post_processor(project_id, adapter_id, post_processor)

def get_post_processor(
    project_id: str, adapter_id: str
) -> PostProcessor:
    try:
        return prodsys_backend.get_post_processor(project_id, adapter_id)
    except Exception as e:
        raise HTTPException(status_code=500, detail=str(e))

def get_progress_of_optimization(project_id: str, adapter_id: str) -> float:
    # TODO: implement function that returns progress of optimization --> change functional approach of optimization in class and add a progress attribute
    return 0.5


def prepare_adapter_from_optimization(
    adapter_object_optimized: prodsys.adapters.JsonProductionSystemAdapter,
    project_id: str,
    baseline_adapter_id: str,
    solution_id: str,
):
<<<<<<< HEAD
    # TODO: use backend to save and retrieve data here...
    prodsys_backend.delete_post_processor(project_id, adapter_id)
    origin_adapter = prodsys_backend.get_adapter(project_id, adapter_id)
    adapter_object.scenario_data = origin_adapter.scenario_data
    adapter_object.ID = solution_id
=======
    prodsys_backend.delete_post_processor(project_id, baseline_adapter_id)
    origin_adapter = prodsys_backend.get_adapter(project_id, baseline_adapter_id)
    adapter_object_optimized.scenario_data = origin_adapter.scenario_data
    adapter_object_optimized.ID = solution_id
>>>>>>> 973563a9

    prodsys_backend.create_adapter(project_id, adapter_object_optimized)

    project = prodsys_backend.get_project(project_id)
    project.adapters.append(adapter_object_optimized)


    runner_object = prodsys.runner.Runner(adapter=adapter_object_optimized)
    runner_object.initialize_simulation()
    if adapter_object_optimized.scenario_data and adapter_object_optimized.scenario_data.info.time_range:
        run_length = adapter_object_optimized.scenario_data.info.time_range
    else:
        run_length = 2 * 7 * 24 * 60
    runner_object.run(run_length)
    
    post_processor = runner_object.get_post_processor()
    try:
<<<<<<< HEAD
        prodsys_backend.create_post_processor(project_id, adapter_id, post_processor)
    except:
        prodsys_backend.update_post_processor(project_id, adapter_id, post_processor)
=======
        prodsys_backend.create_post_processor(project_id, baseline_adapter_id, post_processor)
    except:
        prodsys_backend.update_post_processor(project_id, baseline_adapter_id, post_processor)
>>>>>>> 973563a9

    performance = runner_object.get_performance_data()
    project.performances[adapter_object_optimized.ID] = performance
    try:
        prodsys_backend.create_performance(project_id, baseline_adapter_id, performance)
    except:
        prodsys_backend.update_performance(project_id, baseline_adapter_id, performance)

    prodsys_backend.update_project(project_id, project)
    save_folder = f"data/{project_id}/{adapter_id}"
    os.makedirs(save_folder, exist_ok=True)
    solution_file_path = os.path.join(save_folder, f"{solution_id}.json")
    
    adapter_data = adapter_object.model_dump()

    with open(solution_file_path, 'w') as json_file:
        json.dump(adapter_data, json_file)


def get_configuration_results_adapter_from_filesystem(
    project_id: str, adapter_id: str, solution_id: str
):
    # TODO: use backend to save and retrieve data here...
    adapter_object = prodsys.adapters.JsonProductionSystemAdapter()
    files = os.listdir(f"data/{project_id}/{adapter_id}")
    if not any(solution_id in file for file in files):
        raise HTTPException(
            404,
            f"Solution {solution_id} for adapter {adapter_id} in project {project_id} does not exist.",
        )
    file_name = next(file for file in files if solution_id in file)
    adapter_object.read_data(f"data/{project_id}/{adapter_id}/{file_name}")
    return adapter_object<|MERGE_RESOLUTION|>--- conflicted
+++ resolved
@@ -90,18 +90,10 @@
     baseline_adapter_id: str,
     solution_id: str,
 ):
-<<<<<<< HEAD
-    # TODO: use backend to save and retrieve data here...
-    prodsys_backend.delete_post_processor(project_id, adapter_id)
-    origin_adapter = prodsys_backend.get_adapter(project_id, adapter_id)
-    adapter_object.scenario_data = origin_adapter.scenario_data
-    adapter_object.ID = solution_id
-=======
     prodsys_backend.delete_post_processor(project_id, baseline_adapter_id)
     origin_adapter = prodsys_backend.get_adapter(project_id, baseline_adapter_id)
     adapter_object_optimized.scenario_data = origin_adapter.scenario_data
     adapter_object_optimized.ID = solution_id
->>>>>>> 973563a9
 
     prodsys_backend.create_adapter(project_id, adapter_object_optimized)
 
@@ -119,15 +111,9 @@
     
     post_processor = runner_object.get_post_processor()
     try:
-<<<<<<< HEAD
-        prodsys_backend.create_post_processor(project_id, adapter_id, post_processor)
-    except:
-        prodsys_backend.update_post_processor(project_id, adapter_id, post_processor)
-=======
         prodsys_backend.create_post_processor(project_id, baseline_adapter_id, post_processor)
     except:
         prodsys_backend.update_post_processor(project_id, baseline_adapter_id, post_processor)
->>>>>>> 973563a9
 
     performance = runner_object.get_performance_data()
     project.performances[adapter_object_optimized.ID] = performance
@@ -137,14 +123,6 @@
         prodsys_backend.update_performance(project_id, baseline_adapter_id, performance)
 
     prodsys_backend.update_project(project_id, project)
-    save_folder = f"data/{project_id}/{adapter_id}"
-    os.makedirs(save_folder, exist_ok=True)
-    solution_file_path = os.path.join(save_folder, f"{solution_id}.json")
-    
-    adapter_data = adapter_object.model_dump()
-
-    with open(solution_file_path, 'w') as json_file:
-        json.dump(adapter_data, json_file)
 
 
 def get_configuration_results_adapter_from_filesystem(
