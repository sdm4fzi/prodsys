ARG APP_VERSION=0.7.7

FROM python:3.11-slim

# Set the working directory in the container
WORKDIR /app

<<<<<<< HEAD
# Install Poetry
RUN pip install --no-cache-dir poetry
=======
# Copy the poetry files into the container
COPY pyproject.toml poetry.lock /app/

# TODO: Install dependencies using Poetry instead of pypi
RUN pip install prodsys==0.7.7
>>>>>>> d3fb572b

# Copy the pyproject.toml and poetry.lock files into the container
COPY pyproject.toml poetry.lock /app/

# Install the dependencies
RUN poetry config virtualenvs.create false && poetry install --no-interaction --no-ansi

# Copy the rest of the application code
COPY . /app

# Expose the port the application will run on
EXPOSE 8000

# Start the application
CMD ["uvicorn", "prodsys_api:app", "--host",  "0.0.0.0", "--port", "8000"]<|MERGE_RESOLUTION|>--- conflicted
+++ resolved
@@ -5,22 +5,14 @@
 # Set the working directory in the container
 WORKDIR /app
 
-<<<<<<< HEAD
 # Install Poetry
 RUN pip install --no-cache-dir poetry
-=======
-# Copy the poetry files into the container
+
+# Copy the pyproject.toml and poetry.lock files into the container
 COPY pyproject.toml poetry.lock /app/
 
 # TODO: Install dependencies using Poetry instead of pypi
 RUN pip install prodsys==0.7.7
->>>>>>> d3fb572b
-
-# Copy the pyproject.toml and poetry.lock files into the container
-COPY pyproject.toml poetry.lock /app/
-
-# Install the dependencies
-RUN poetry config virtualenvs.create false && poetry install --no-interaction --no-ansi
 
 # Copy the rest of the application code
 COPY . /app
